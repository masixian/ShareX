--- conflicted
+++ resolved
@@ -3880,13 +3880,10 @@
         private GUI.AccountTypeControl atcMegaAccountType;
         private System.Windows.Forms.Button btnMegaRegister;
         private System.Windows.Forms.Button btnMegaRefreshFolders;
-<<<<<<< HEAD
         private System.Windows.Forms.TabPage tpGist;
         private GUI.AccountTypeControl atcGistAccountType;
         private GUI.OAuth2Control oAuth2Gist;
-=======
         private System.Windows.Forms.Button btnCustomUploaderImport;
         private System.Windows.Forms.Button btnCustomUploaderExport;
->>>>>>> bee7bf74
     }
 }