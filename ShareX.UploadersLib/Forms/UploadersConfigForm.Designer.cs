--- conflicted
+++ resolved
@@ -630,15 +630,8 @@
             this.lblWidthHint = new System.Windows.Forms.Label();
             this.ttlvMain = new ShareX.HelpersLib.TabToListView();
             this.actRapidShareAccountType = new ShareX.UploadersLib.AccountTypeControl();
-<<<<<<< HEAD
             this.lblTeknikUrlShortenerAPIUrl = new System.Windows.Forms.Label();
             this.tbTeknikUrlShortenerAPIUrl = new System.Windows.Forms.TextBox();
-            this.tscCustomUploaderResponseText.ContentPanel.SuspendLayout();
-            this.tscCustomUploaderResponseText.TopToolStripPanel.SuspendLayout();
-            this.tscCustomUploaderResponseText.SuspendLayout();
-            this.tsCustomUploaderResponseText.SuspendLayout();
-=======
->>>>>>> 7e8d4f31
             this.tpOtherUploaders.SuspendLayout();
             this.tcOtherUploaders.SuspendLayout();
             this.tpTwitter.SuspendLayout();
@@ -5680,40 +5673,10 @@
         private System.Windows.Forms.CheckBox cbGoogleCloudStorageStripExtensionVideo;
         private System.Windows.Forms.CheckBox cbGoogleCloudStorageStripExtensionImage;
         private System.Windows.Forms.CheckBox cbAmazonS3SignedPayload;
-<<<<<<< HEAD
-        private System.Windows.Forms.Button btnCustomUploaderNew;
-        private System.Windows.Forms.Label lblCustomUploaderDestinationType;
-        private System.Windows.Forms.TabControl tcCustomUploader;
-        private System.Windows.Forms.TabPage tpCustomUploaderRequest;
-        private System.Windows.Forms.TabPage tpCustomUploaderResponse;
-        private System.Windows.Forms.TabPage tpCustomUploaderTest;
-        private System.Windows.Forms.Label lblCustomUploaderHeaders;
-        private System.Windows.Forms.Label lblCustomUploaderParameters;
-        private System.Windows.Forms.Panel pCustomUploaderParameterValue;
-        private System.Windows.Forms.RichTextBox rtbCustomUploaderParameterValue;
-        private System.Windows.Forms.Button btnCustomUploaderParameterUpdate;
-        private System.Windows.Forms.TextBox txtCustomUploaderParameterName;
-        private System.Windows.Forms.Button btnCustomUploaderParameterAdd;
-        private System.Windows.Forms.Button btnCustomUploaderParameterRemove;
-        private HelpersLib.MyListView lvCustomUploaderParameters;
-        private System.Windows.Forms.ColumnHeader columnHeader1;
-        private System.Windows.Forms.ColumnHeader columnHeader2;
-        private System.Windows.Forms.Panel pCustomUploaderBodyArguments;
-        private System.Windows.Forms.Panel pCustomUploaderBodyData;
-        private System.Windows.Forms.TextBox txtCustomUploaderResponse;
-        private System.Windows.Forms.TabControl tcCustomUploaderTest;
-        private System.Windows.Forms.TabPage tpCustomUploaderResult;
-        private System.Windows.Forms.TabPage tpCustomUploaderResponseText;
-        private System.Windows.Forms.Button btnCustomUploaderHelp;
-        private System.Windows.Forms.ContextMenuStrip cmsCustomUploaderHelp;
-        private System.Windows.Forms.ToolStripMenuItem tsmiCustomUploaderGuide;
-        private System.Windows.Forms.ToolStripMenuItem tsmiCustomUploaderExamples;
-        private System.Windows.Forms.ToolStripMenuItem tsmiCustomUploaderExportAll;
-        private System.Windows.Forms.ToolStripContainer tscCustomUploaderResponseText;
-        private System.Windows.Forms.ToolStrip tsCustomUploaderResponseText;
-        private System.Windows.Forms.ToolStripButton tsbCustomUploaderJSONFormat;
-        private System.Windows.Forms.ToolStripButton tsbCustomUploaderXMLFormat;
-        private System.Windows.Forms.ToolStripButton tsbCustomUploaderCopyResponseText;
+        private System.Windows.Forms.CheckBox cbGooglePhotosIsPublic;
+        private System.Windows.Forms.Label lblGooglePhotosCreateAlbumName;
+        private System.Windows.Forms.TextBox txtGooglePhotosCreateAlbumName;
+        private System.Windows.Forms.Button btnGooglePhotosCreateAlbum;
         private System.Windows.Forms.CheckBox cbTeknikGenDeleteKey;
         private System.Windows.Forms.CheckBox cbTeknikEncrypt;
         private System.Windows.Forms.Label lblTeknikUploadAPIUrl;
@@ -5726,11 +5689,5 @@
         private System.Windows.Forms.TextBox tbTeknikPasteAPIUrl;
         private System.Windows.Forms.Label lblTeknikUrlShortenerAPIUrl;
         private System.Windows.Forms.TextBox tbTeknikUrlShortenerAPIUrl;
-=======
-        private System.Windows.Forms.CheckBox cbGooglePhotosIsPublic;
-        private System.Windows.Forms.Label lblGooglePhotosCreateAlbumName;
-        private System.Windows.Forms.TextBox txtGooglePhotosCreateAlbumName;
-        private System.Windows.Forms.Button btnGooglePhotosCreateAlbum;
->>>>>>> 7e8d4f31
     }
 }