--- conflicted
+++ resolved
@@ -235,11 +235,8 @@
     </ProjectReference>
   </ItemGroup>
   <ItemGroup>
-<<<<<<< HEAD
     <None Include="Resources\selection.png" />
-=======
     <None Include="Resources\stamp-cursor.png" />
->>>>>>> cf7893b6
     <None Include="Resources\smiley-yell.png" />
     <None Include="Resources\smiley-cool.png" />
     <None Include="Resources\gradient.png" />
