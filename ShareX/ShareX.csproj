﻿<?xml version="1.0" encoding="utf-8"?>
<Project ToolsVersion="12.0" DefaultTargets="Build" xmlns="http://schemas.microsoft.com/developer/msbuild/2003">
  <PropertyGroup>
    <Configuration Condition=" '$(Configuration)' == '' ">Debug</Configuration>
    <Platform Condition=" '$(Platform)' == '' ">AnyCPU</Platform>
    <ProductVersion>9.0.30729</ProductVersion>
    <SchemaVersion>2.0</SchemaVersion>
    <ProjectGuid>{C5AE4585-E9EC-4FA3-B75A-E1210635ACB6}</ProjectGuid>
    <OutputType>WinExe</OutputType>
    <AppDesignerFolder>Properties</AppDesignerFolder>
    <RootNamespace>ShareX</RootNamespace>
    <AssemblyName>ShareX</AssemblyName>
    <TargetFrameworkVersion>v4.6.2</TargetFrameworkVersion>
    <FileAlignment>512</FileAlignment>
    <ApplicationIcon>ShareX_Icon.ico</ApplicationIcon>
    <FileUpgradeFlags>
    </FileUpgradeFlags>
    <OldToolsVersion>3.5</OldToolsVersion>
    <UpgradeBackupLocation />
    <IsWebBootstrapper>false</IsWebBootstrapper>
    <TargetFrameworkProfile />
    <PublishUrl>publish\</PublishUrl>
    <Install>true</Install>
    <InstallFrom>Disk</InstallFrom>
    <UpdateEnabled>false</UpdateEnabled>
    <UpdateMode>Foreground</UpdateMode>
    <UpdateInterval>7</UpdateInterval>
    <UpdateIntervalUnits>Days</UpdateIntervalUnits>
    <UpdatePeriodically>false</UpdatePeriodically>
    <UpdateRequired>false</UpdateRequired>
    <MapFileExtensions>true</MapFileExtensions>
    <ApplicationRevision>0</ApplicationRevision>
    <ApplicationVersion>1.0.0.%2a</ApplicationVersion>
    <UseApplicationTrust>false</UseApplicationTrust>
    <BootstrapperEnabled>true</BootstrapperEnabled>
    <AutoGenerateBindingRedirects>true</AutoGenerateBindingRedirects>
  </PropertyGroup>
  <PropertyGroup Condition=" '$(Configuration)|$(Platform)' == 'Debug|AnyCPU' ">
    <DebugSymbols>true</DebugSymbols>
    <DebugType>full</DebugType>
    <Optimize>false</Optimize>
    <OutputPath>bin\Debug\</OutputPath>
    <DefineConstants>DEBUG;TRACE</DefineConstants>
    <ErrorReport>prompt</ErrorReport>
    <WarningLevel>4</WarningLevel>
    <CodeAnalysisRuleSet>MinimumRecommendedRules.ruleset</CodeAnalysisRuleSet>
    <PlatformTarget>AnyCPU</PlatformTarget>
    <GenerateSerializationAssemblies>Off</GenerateSerializationAssemblies>
    <AllowUnsafeBlocks>false</AllowUnsafeBlocks>
    <Prefer32Bit>false</Prefer32Bit>
  </PropertyGroup>
  <PropertyGroup Condition=" '$(Configuration)|$(Platform)' == 'Release|AnyCPU' ">
    <DebugType>none</DebugType>
    <Optimize>true</Optimize>
    <OutputPath>bin\Release\</OutputPath>
    <DefineConstants>TRACE;RELEASE</DefineConstants>
    <ErrorReport>prompt</ErrorReport>
    <WarningLevel>4</WarningLevel>
    <CodeAnalysisRuleSet>MinimumRecommendedRules.ruleset</CodeAnalysisRuleSet>
    <PlatformTarget>AnyCPU</PlatformTarget>
    <GenerateSerializationAssemblies>Off</GenerateSerializationAssemblies>
    <Prefer32Bit>false</Prefer32Bit>
    <DebugSymbols>false</DebugSymbols>
  </PropertyGroup>
  <PropertyGroup>
    <ApplicationManifest>app.manifest</ApplicationManifest>
  </PropertyGroup>
  <PropertyGroup Condition="'$(Configuration)|$(Platform)' == 'Steam|AnyCPU'">
    <OutputPath>bin\Steam\</OutputPath>
    <DefineConstants>TRACE;STEAM</DefineConstants>
    <Optimize>true</Optimize>
    <PlatformTarget>AnyCPU</PlatformTarget>
    <GenerateSerializationAssemblies>Off</GenerateSerializationAssemblies>
    <ErrorReport>prompt</ErrorReport>
    <CodeAnalysisRuleSet>MinimumRecommendedRules.ruleset</CodeAnalysisRuleSet>
    <Prefer32Bit>false</Prefer32Bit>
  </PropertyGroup>
  <PropertyGroup Condition="'$(Configuration)|$(Platform)' == 'WindowsStore|AnyCPU'">
    <OutputPath>bin\WindowsStore\</OutputPath>
    <DefineConstants>TRACE;WindowsStore</DefineConstants>
    <Optimize>true</Optimize>
    <PlatformTarget>AnyCPU</PlatformTarget>
    <GenerateSerializationAssemblies>Off</GenerateSerializationAssemblies>
    <ErrorReport>prompt</ErrorReport>
    <CodeAnalysisRuleSet>MinimumRecommendedRules.ruleset</CodeAnalysisRuleSet>
    <Prefer32Bit>false</Prefer32Bit>
  </PropertyGroup>
  <PropertyGroup Condition="'$(Configuration)|$(Platform)' == 'WindowsStoreDebug|AnyCPU'">
    <DebugSymbols>true</DebugSymbols>
    <OutputPath>bin\WindowsStoreDebug\</OutputPath>
    <DefineConstants>TRACE;DEBUG;WindowsStore</DefineConstants>
    <DebugType>full</DebugType>
    <PlatformTarget>AnyCPU</PlatformTarget>
    <GenerateSerializationAssemblies>Off</GenerateSerializationAssemblies>
    <ErrorReport>prompt</ErrorReport>
    <CodeAnalysisRuleSet>MinimumRecommendedRules.ruleset</CodeAnalysisRuleSet>
    <Prefer32Bit>false</Prefer32Bit>
  </PropertyGroup>
  <ItemGroup>
    <Reference Include="Microsoft.VisualBasic" />
    <Reference Include="System" />
    <Reference Include="System.Core">
      <RequiredTargetFramework>3.5</RequiredTargetFramework>
    </Reference>
    <Reference Include="System.Data" />
    <Reference Include="System.Design" />
    <Reference Include="System.Drawing" />
    <Reference Include="System.Speech" />
    <Reference Include="System.Web" />
    <Reference Include="System.Windows.Forms" />
    <Reference Include="System.Xml" />
  </ItemGroup>
  <Choose>
    <When Condition="'$(Configuration)' == 'WindowsStore' Or '$(Configuration)' == 'WindowsStoreDebug'">
      <ItemGroup>
        <Reference Include="System.Runtime.WindowsRuntime, Version=4.0.0.0, Culture=neutral, PublicKeyToken=b77a5c561934e089, processorArchitecture=MSIL">
          <SpecificVersion>False</SpecificVersion>
          <HintPath>$(MSBuildProgramFiles32)\Reference Assemblies\Microsoft\Framework\.NETCore\v4.5\System.Runtime.WindowsRuntime.dll</HintPath>
          <Private>False</Private>
        </Reference>
        <Reference Include="Windows, Version=255.255.255.255, Culture=neutral, processorArchitecture=MSIL">
          <SpecificVersion>False</SpecificVersion>
          <HintPath>$(MSBuildProgramFiles32)\Windows Kits\10\UnionMetadata\Facade\Windows.WinMD</HintPath>
          <Private>False</Private>
        </Reference>
        <Reference Include="Windows.ApplicationModel.Activation.ActivatedEventsContract">
          <HintPath>$(MSBuildProgramFiles32)\Windows Kits\10\References\10.0.17134.0\Windows.ApplicationModel.Activation.ActivatedEventsContract\1.0.0.0\Windows.ApplicationModel.Activation.ActivatedEventsContract.winmd</HintPath>
          <Private>False</Private>
        </Reference>
        <Reference Include="Windows.ApplicationModel.StartupTaskContract">
          <HintPath>$(MSBuildProgramFiles32)\Windows Kits\10\References\10.0.17134.0\Windows.ApplicationModel.StartupTaskContract\3.0.0.0\Windows.ApplicationModel.StartupTaskContract.winmd</HintPath>
          <Private>False</Private>
        </Reference>
        <Reference Include="Windows.Foundation.FoundationContract">
          <HintPath>$(MSBuildProgramFiles32)\Windows Kits\10\References\10.0.17134.0\Windows.Foundation.FoundationContract\3.0.0.0\Windows.Foundation.FoundationContract.winmd</HintPath>
<<<<<<< HEAD
=======
          <Private>False</Private>
        </Reference>
        <Reference Include="Windows.Foundation.UniversalApiContract">
          <HintPath>$(MSBuildProgramFiles32)\Windows Kits\10\References\10.0.17134.0\Windows.Foundation.UniversalApiContract\6.0.0.0\Windows.Foundation.UniversalApiContract.winmd</HintPath>
>>>>>>> 0c9856ce
          <Private>False</Private>
        </Reference>
      </ItemGroup>
    </When>
  </Choose>
  <ItemGroup>
    <Compile Include="CaptureHelpers\CaptureActiveMonitor.cs" />
    <Compile Include="CaptureHelpers\CaptureActiveWindow.cs" />
    <Compile Include="CaptureHelpers\CaptureBase.cs" />
    <Compile Include="CaptureHelpers\CaptureCustomRegion.cs" />
    <Compile Include="CaptureHelpers\CaptureFullscreen.cs" />
    <Compile Include="CaptureHelpers\CaptureLastRegion.cs" />
    <Compile Include="CaptureHelpers\CaptureMonitor.cs" />
    <Compile Include="CaptureHelpers\CaptureRegion.cs" />
    <Compile Include="CaptureHelpers\CaptureWindow.cs" />
    <Compile Include="Controls\BeforeUploadControl.cs">
      <SubType>UserControl</SubType>
    </Compile>
    <Compile Include="Controls\BeforeUploadControl.Designer.cs">
      <DependentUpon>BeforeUploadControl.cs</DependentUpon>
    </Compile>
    <Compile Include="Controls\NewsListControl.cs">
      <SubType>UserControl</SubType>
    </Compile>
    <Compile Include="Controls\NewsListControl.Designer.cs">
      <DependentUpon>NewsListControl.cs</DependentUpon>
    </Compile>
    <Compile Include="Forms\TextUploadForm.cs">
      <SubType>Form</SubType>
    </Compile>
    <Compile Include="Forms\TextUploadForm.Designer.cs">
      <DependentUpon>TextUploadForm.cs</DependentUpon>
    </Compile>
    <Compile Include="NewsItem.cs" />
    <Compile Include="NewsManager.cs" />
    <Compile Include="..\SharedAssemblyInfo.cs">
      <Link>Properties\SharedAssemblyInfo.cs</Link>
    </Compile>
    <Compile Include="SettingManager.cs" />
    <Compile Include="Forms\BeforeUploadForm.cs">
      <SubType>Form</SubType>
    </Compile>
    <Compile Include="Forms\BeforeUploadForm.Designer.cs">
      <DependentUpon>BeforeUploadForm.cs</DependentUpon>
    </Compile>
    <Compile Include="Forms\ClipboardFormatForm.cs">
      <SubType>Form</SubType>
    </Compile>
    <Compile Include="Forms\ClipboardFormatForm.Designer.cs">
      <DependentUpon>ClipboardFormatForm.cs</DependentUpon>
    </Compile>
    <Compile Include="Forms\EncoderProgramForm.cs">
      <SubType>Form</SubType>
    </Compile>
    <Compile Include="Forms\EncoderProgramForm.Designer.cs">
      <DependentUpon>EncoderProgramForm.cs</DependentUpon>
    </Compile>
    <Compile Include="Forms\AfterCaptureForm.cs">
      <SubType>Form</SubType>
    </Compile>
    <Compile Include="Forms\AfterCaptureForm.Designer.cs">
      <DependentUpon>AfterCaptureForm.cs</DependentUpon>
    </Compile>
    <Compile Include="Forms\AutoCaptureForm.cs">
      <SubType>Form</SubType>
    </Compile>
    <Compile Include="Forms\AutoCaptureForm.Designer.cs">
      <DependentUpon>AutoCaptureForm.cs</DependentUpon>
    </Compile>
    <Compile Include="Forms\DropForm.cs">
      <SubType>Form</SubType>
    </Compile>
    <Compile Include="Forms\ActionsForm.cs">
      <SubType>Form</SubType>
    </Compile>
    <Compile Include="Forms\ActionsForm.Designer.cs">
      <DependentUpon>ActionsForm.cs</DependentUpon>
    </Compile>
    <Compile Include="Forms\FileExistForm.cs">
      <SubType>Form</SubType>
    </Compile>
    <Compile Include="Forms\FileExistForm.Designer.cs">
      <DependentUpon>FileExistForm.cs</DependentUpon>
    </Compile>
    <Compile Include="Forms\AboutForm.cs">
      <SubType>Form</SubType>
    </Compile>
    <Compile Include="Forms\AboutForm.Designer.cs">
      <DependentUpon>AboutForm.cs</DependentUpon>
    </Compile>
    <Compile Include="Enums.cs" />
    <Compile Include="Forms\QRCodeForm.cs">
      <SubType>Form</SubType>
    </Compile>
    <Compile Include="Forms\QRCodeForm.Designer.cs">
      <DependentUpon>QRCodeForm.cs</DependentUpon>
    </Compile>
    <Compile Include="Forms\QuickTaskMenuEditorForm.cs">
      <SubType>Form</SubType>
    </Compile>
    <Compile Include="Forms\QuickTaskMenuEditorForm.Designer.cs">
      <DependentUpon>QuickTaskMenuEditorForm.cs</DependentUpon>
    </Compile>
    <Compile Include="Forms\QuickTaskInfoEditForm.cs">
      <SubType>Form</SubType>
    </Compile>
    <Compile Include="Forms\QuickTaskInfoEditForm.Designer.cs">
      <DependentUpon>QuickTaskInfoEditForm.cs</DependentUpon>
    </Compile>
    <Compile Include="Forms\FirstTimeConfigForm.cs">
      <SubType>Form</SubType>
    </Compile>
    <Compile Include="Forms\FirstTimeConfigForm.Designer.cs">
      <DependentUpon>FirstTimeConfigForm.cs</DependentUpon>
    </Compile>
    <Compile Include="Forms\ActionsToolbarEditForm.cs">
      <SubType>Form</SubType>
    </Compile>
    <Compile Include="Forms\ActionsToolbarEditForm.Designer.cs">
      <DependentUpon>ActionsToolbarEditForm.cs</DependentUpon>
    </Compile>
    <Compile Include="Forms\ActionsToolbarForm.cs">
      <SubType>Form</SubType>
    </Compile>
    <Compile Include="HotkeyTypeEnumConverter.cs" />
    <Compile Include="IntegrationHelpers.cs" />
    <Compile Include="QuickTaskInfo.cs" />
    <Compile Include="QuickTaskMenu.cs" />
    <Compile Include="RecentTask.cs" />
    <Compile Include="ScreenRecordManager.cs" />
    <Compile Include="Forms\ScreenRecordForm.cs">
      <SubType>Form</SubType>
    </Compile>
    <Compile Include="Forms\ScreenRecordForm.Designer.cs">
      <DependentUpon>ScreenRecordForm.cs</DependentUpon>
    </Compile>
    <Compile Include="Forms\ApplicationSettingsForm.cs">
      <SubType>Form</SubType>
    </Compile>
    <Compile Include="Forms\ApplicationSettingsForm.Designer.cs">
      <DependentUpon>ApplicationSettingsForm.cs</DependentUpon>
    </Compile>
    <Compile Include="Forms\NotificationForm.cs">
      <SubType>Form</SubType>
    </Compile>
    <Compile Include="Forms\WatchFolderForm.cs">
      <SubType>Form</SubType>
    </Compile>
    <Compile Include="Forms\WatchFolderForm.Designer.cs">
      <DependentUpon>WatchFolderForm.cs</DependentUpon>
    </Compile>
    <Compile Include="Forms\AfterUploadForm.cs">
      <SubType>Form</SubType>
    </Compile>
    <Compile Include="Forms\AfterUploadForm.designer.cs">
      <DependentUpon>AfterUploadForm.cs</DependentUpon>
    </Compile>
    <Compile Include="HotkeysConfig.cs" />
    <Compile Include="HotkeyManager.cs" />
    <Compile Include="HotkeySettings.cs" />
    <Compile Include="Controls\HotkeySelectionControl.cs">
      <SubType>UserControl</SubType>
    </Compile>
    <Compile Include="Controls\HotkeySelectionControl.Designer.cs">
      <DependentUpon>HotkeySelectionControl.cs</DependentUpon>
    </Compile>
    <Compile Include="Forms\TaskSettingsForm.cs">
      <SubType>Form</SubType>
    </Compile>
    <Compile Include="Forms\TaskSettingsForm.Designer.cs">
      <DependentUpon>TaskSettingsForm.cs</DependentUpon>
    </Compile>
    <Compile Include="ImageData.cs" />
    <Compile Include="Forms\MainForm.cs">
      <SubType>Form</SubType>
    </Compile>
    <Compile Include="Forms\MainForm.Designer.cs">
      <DependentUpon>MainForm.cs</DependentUpon>
    </Compile>
    <Compile Include="ImageInfo.cs" />
    <Compile Include="Properties\Resources.Designer.cs">
      <AutoGen>True</AutoGen>
      <DesignTime>True</DesignTime>
      <DependentUpon>Resources.resx</DependentUpon>
    </Compile>
    <Compile Include="LanguageHelper.cs" />
    <Compile Include="RecentTaskManager.cs" />
    <Compile Include="StartupManagers\CentennialStartupManager.cs" />
    <Compile Include="StartupManagers\DesktopStartupManager.cs" />
    <Compile Include="StartupManagers\GenericStartupManager.cs" />
    <Compile Include="StartupManagers\IStartupManager.cs" />
    <Compile Include="StartupManagers\StartupManagerSingletonProvider.cs" />
    <Compile Include="StartupManagers\SteamStartupManager.cs" />
    <Compile Include="TaskHelpers.cs" />
    <Compile Include="Program.cs" />
    <Compile Include="Properties\AssemblyInfo.cs" />
    <Compile Include="TaskManager.cs" />
    <Compile Include="TaskSettings.cs" />
    <Compile Include="UploadInfoParser.cs" />
    <Compile Include="UploadInfoStatus.cs" />
    <Compile Include="Forms\HotkeySettingsForm.cs">
      <SubType>Form</SubType>
    </Compile>
    <Compile Include="Forms\HotkeySettingsForm.Designer.cs">
      <DependentUpon>HotkeySettingsForm.cs</DependentUpon>
    </Compile>
    <Compile Include="Forms\VideoEncodersForm.cs">
      <SubType>Form</SubType>
    </Compile>
    <Compile Include="Forms\VideoEncodersForm.Designer.cs">
      <DependentUpon>VideoEncodersForm.cs</DependentUpon>
    </Compile>
    <Compile Include="WatchFolder.cs" />
    <Compile Include="WatchFolderManager.cs" />
    <Compile Include="WatchFolderSettings.cs" />
    <EmbeddedResource Include="Controls\HotkeySelectionControl.de.resx">
      <DependentUpon>HotkeySelectionControl.cs</DependentUpon>
    </EmbeddedResource>
    <EmbeddedResource Include="Controls\HotkeySelectionControl.es-MX.resx">
      <DependentUpon>HotkeySelectionControl.cs</DependentUpon>
    </EmbeddedResource>
    <EmbeddedResource Include="Controls\HotkeySelectionControl.es.resx">
      <DependentUpon>HotkeySelectionControl.cs</DependentUpon>
    </EmbeddedResource>
    <EmbeddedResource Include="Controls\HotkeySelectionControl.fr.resx">
      <DependentUpon>HotkeySelectionControl.cs</DependentUpon>
    </EmbeddedResource>
    <EmbeddedResource Include="Controls\HotkeySelectionControl.hu.resx">
      <DependentUpon>HotkeySelectionControl.cs</DependentUpon>
    </EmbeddedResource>
    <EmbeddedResource Include="Controls\HotkeySelectionControl.id-ID.resx">
      <DependentUpon>HotkeySelectionControl.cs</DependentUpon>
    </EmbeddedResource>
    <EmbeddedResource Include="Controls\HotkeySelectionControl.it-IT.resx">
      <DependentUpon>HotkeySelectionControl.cs</DependentUpon>
    </EmbeddedResource>
    <EmbeddedResource Include="Controls\HotkeySelectionControl.ko-KR.resx">
      <DependentUpon>HotkeySelectionControl.cs</DependentUpon>
    </EmbeddedResource>
    <EmbeddedResource Include="Controls\HotkeySelectionControl.nl-NL.resx">
      <DependentUpon>HotkeySelectionControl.cs</DependentUpon>
    </EmbeddedResource>
    <EmbeddedResource Include="Controls\HotkeySelectionControl.pt-BR.resx">
      <DependentUpon>HotkeySelectionControl.cs</DependentUpon>
    </EmbeddedResource>
    <EmbeddedResource Include="Controls\HotkeySelectionControl.ru.resx">
      <DependentUpon>HotkeySelectionControl.cs</DependentUpon>
    </EmbeddedResource>
    <EmbeddedResource Include="Controls\HotkeySelectionControl.tr.resx">
      <DependentUpon>HotkeySelectionControl.cs</DependentUpon>
    </EmbeddedResource>
    <EmbeddedResource Include="Controls\HotkeySelectionControl.uk.resx">
      <DependentUpon>HotkeySelectionControl.cs</DependentUpon>
    </EmbeddedResource>
    <EmbeddedResource Include="Controls\HotkeySelectionControl.vi-VN.resx">
      <DependentUpon>HotkeySelectionControl.cs</DependentUpon>
    </EmbeddedResource>
    <EmbeddedResource Include="Controls\HotkeySelectionControl.zh-CN.resx">
      <DependentUpon>HotkeySelectionControl.cs</DependentUpon>
    </EmbeddedResource>
    <EmbeddedResource Include="Controls\HotkeySelectionControl.zh-TW.resx">
      <DependentUpon>HotkeySelectionControl.cs</DependentUpon>
    </EmbeddedResource>
    <EmbeddedResource Include="Forms\AboutForm.de.resx">
      <DependentUpon>AboutForm.cs</DependentUpon>
    </EmbeddedResource>
    <EmbeddedResource Include="Forms\AboutForm.es-MX.resx">
      <DependentUpon>AboutForm.cs</DependentUpon>
    </EmbeddedResource>
    <EmbeddedResource Include="Forms\AboutForm.es.resx">
      <DependentUpon>AboutForm.cs</DependentUpon>
    </EmbeddedResource>
    <EmbeddedResource Include="Forms\AboutForm.fr.resx">
      <DependentUpon>AboutForm.cs</DependentUpon>
    </EmbeddedResource>
    <EmbeddedResource Include="Forms\AboutForm.hu.resx">
      <DependentUpon>AboutForm.cs</DependentUpon>
    </EmbeddedResource>
    <EmbeddedResource Include="Forms\AboutForm.id-ID.resx">
      <DependentUpon>AboutForm.cs</DependentUpon>
    </EmbeddedResource>
    <EmbeddedResource Include="Forms\AboutForm.it-IT.resx">
      <DependentUpon>AboutForm.cs</DependentUpon>
    </EmbeddedResource>
    <EmbeddedResource Include="Forms\AboutForm.ko-KR.resx">
      <DependentUpon>AboutForm.cs</DependentUpon>
    </EmbeddedResource>
    <EmbeddedResource Include="Forms\AboutForm.nl-NL.resx">
      <DependentUpon>AboutForm.cs</DependentUpon>
    </EmbeddedResource>
    <EmbeddedResource Include="Forms\AboutForm.pt-BR.resx">
      <DependentUpon>AboutForm.cs</DependentUpon>
    </EmbeddedResource>
    <EmbeddedResource Include="Forms\AboutForm.resx">
      <DependentUpon>AboutForm.cs</DependentUpon>
      <SubType>Designer</SubType>
    </EmbeddedResource>
    <EmbeddedResource Include="Forms\AboutForm.ru.resx">
      <DependentUpon>AboutForm.cs</DependentUpon>
    </EmbeddedResource>
    <EmbeddedResource Include="Forms\AboutForm.tr.resx">
      <DependentUpon>AboutForm.cs</DependentUpon>
    </EmbeddedResource>
    <EmbeddedResource Include="Forms\AboutForm.uk.resx">
      <DependentUpon>AboutForm.cs</DependentUpon>
    </EmbeddedResource>
    <EmbeddedResource Include="Forms\AboutForm.vi-VN.resx">
      <DependentUpon>AboutForm.cs</DependentUpon>
    </EmbeddedResource>
    <EmbeddedResource Include="Forms\AboutForm.zh-CN.resx">
      <DependentUpon>AboutForm.cs</DependentUpon>
    </EmbeddedResource>
    <EmbeddedResource Include="Forms\AboutForm.zh-TW.resx">
      <DependentUpon>AboutForm.cs</DependentUpon>
    </EmbeddedResource>
    <EmbeddedResource Include="Forms\ActionsForm.de.resx">
      <DependentUpon>ActionsForm.cs</DependentUpon>
    </EmbeddedResource>
    <EmbeddedResource Include="Forms\ActionsForm.es-MX.resx">
      <DependentUpon>ActionsForm.cs</DependentUpon>
    </EmbeddedResource>
    <EmbeddedResource Include="Forms\ActionsForm.es.resx">
      <DependentUpon>ActionsForm.cs</DependentUpon>
    </EmbeddedResource>
    <EmbeddedResource Include="Forms\ActionsForm.fr.resx">
      <DependentUpon>ActionsForm.cs</DependentUpon>
    </EmbeddedResource>
    <EmbeddedResource Include="Forms\ActionsForm.hu.resx">
      <DependentUpon>ActionsForm.cs</DependentUpon>
    </EmbeddedResource>
    <EmbeddedResource Include="Forms\ActionsForm.id-ID.resx">
      <DependentUpon>ActionsForm.cs</DependentUpon>
    </EmbeddedResource>
    <EmbeddedResource Include="Forms\ActionsForm.it-IT.resx">
      <DependentUpon>ActionsForm.cs</DependentUpon>
    </EmbeddedResource>
    <EmbeddedResource Include="Forms\ActionsForm.ko-KR.resx">
      <DependentUpon>ActionsForm.cs</DependentUpon>
    </EmbeddedResource>
    <EmbeddedResource Include="Forms\ActionsForm.nl-NL.resx">
      <DependentUpon>ActionsForm.cs</DependentUpon>
    </EmbeddedResource>
    <EmbeddedResource Include="Forms\ActionsForm.pt-BR.resx">
      <DependentUpon>ActionsForm.cs</DependentUpon>
    </EmbeddedResource>
    <EmbeddedResource Include="Forms\ActionsForm.ru.resx">
      <DependentUpon>ActionsForm.cs</DependentUpon>
    </EmbeddedResource>
    <EmbeddedResource Include="Forms\ActionsForm.tr.resx">
      <DependentUpon>ActionsForm.cs</DependentUpon>
    </EmbeddedResource>
    <EmbeddedResource Include="Forms\ActionsForm.uk.resx">
      <DependentUpon>ActionsForm.cs</DependentUpon>
    </EmbeddedResource>
    <EmbeddedResource Include="Forms\ActionsForm.vi-VN.resx">
      <DependentUpon>ActionsForm.cs</DependentUpon>
    </EmbeddedResource>
    <EmbeddedResource Include="Forms\ActionsForm.zh-CN.resx">
      <DependentUpon>ActionsForm.cs</DependentUpon>
    </EmbeddedResource>
    <EmbeddedResource Include="Forms\ActionsForm.zh-TW.resx">
      <DependentUpon>ActionsForm.cs</DependentUpon>
    </EmbeddedResource>
    <EmbeddedResource Include="Forms\ActionsToolbarEditForm.de.resx">
      <DependentUpon>ActionsToolbarEditForm.cs</DependentUpon>
    </EmbeddedResource>
    <EmbeddedResource Include="Forms\ActionsToolbarEditForm.es-MX.resx">
      <DependentUpon>ActionsToolbarEditForm.cs</DependentUpon>
    </EmbeddedResource>
    <EmbeddedResource Include="Forms\ActionsToolbarEditForm.fr.resx">
      <DependentUpon>ActionsToolbarEditForm.cs</DependentUpon>
    </EmbeddedResource>
    <EmbeddedResource Include="Forms\ActionsToolbarEditForm.id-ID.resx">
      <DependentUpon>ActionsToolbarEditForm.cs</DependentUpon>
    </EmbeddedResource>
    <EmbeddedResource Include="Forms\ActionsToolbarEditForm.it-IT.resx">
      <DependentUpon>ActionsToolbarEditForm.cs</DependentUpon>
    </EmbeddedResource>
    <EmbeddedResource Include="Forms\ActionsToolbarEditForm.ko-KR.resx">
      <DependentUpon>ActionsToolbarEditForm.cs</DependentUpon>
    </EmbeddedResource>
    <EmbeddedResource Include="Forms\ActionsToolbarEditForm.ru.resx">
      <DependentUpon>ActionsToolbarEditForm.cs</DependentUpon>
    </EmbeddedResource>
    <EmbeddedResource Include="Forms\ActionsToolbarEditForm.tr.resx">
      <DependentUpon>ActionsToolbarEditForm.cs</DependentUpon>
    </EmbeddedResource>
    <EmbeddedResource Include="Forms\ActionsToolbarEditForm.uk.resx">
      <DependentUpon>ActionsToolbarEditForm.cs</DependentUpon>
    </EmbeddedResource>
    <EmbeddedResource Include="Forms\ActionsToolbarEditForm.zh-CN.resx">
      <DependentUpon>ActionsToolbarEditForm.cs</DependentUpon>
    </EmbeddedResource>
    <EmbeddedResource Include="Forms\AfterCaptureForm.de.resx">
      <DependentUpon>AfterCaptureForm.cs</DependentUpon>
    </EmbeddedResource>
    <EmbeddedResource Include="Forms\AfterCaptureForm.es-MX.resx">
      <DependentUpon>AfterCaptureForm.cs</DependentUpon>
    </EmbeddedResource>
    <EmbeddedResource Include="Forms\AfterCaptureForm.es.resx">
      <DependentUpon>AfterCaptureForm.cs</DependentUpon>
    </EmbeddedResource>
    <EmbeddedResource Include="Forms\AfterCaptureForm.fr.resx">
      <DependentUpon>AfterCaptureForm.cs</DependentUpon>
    </EmbeddedResource>
    <EmbeddedResource Include="Forms\AfterCaptureForm.hu.resx">
      <DependentUpon>AfterCaptureForm.cs</DependentUpon>
    </EmbeddedResource>
    <EmbeddedResource Include="Forms\AfterCaptureForm.id-ID.resx">
      <DependentUpon>AfterCaptureForm.cs</DependentUpon>
    </EmbeddedResource>
    <EmbeddedResource Include="Forms\AfterCaptureForm.it-IT.resx">
      <DependentUpon>AfterCaptureForm.cs</DependentUpon>
    </EmbeddedResource>
    <EmbeddedResource Include="Forms\AfterCaptureForm.ko-KR.resx">
      <DependentUpon>AfterCaptureForm.cs</DependentUpon>
    </EmbeddedResource>
    <EmbeddedResource Include="Forms\AfterCaptureForm.nl-NL.resx">
      <DependentUpon>AfterCaptureForm.cs</DependentUpon>
    </EmbeddedResource>
    <EmbeddedResource Include="Forms\AfterCaptureForm.pt-BR.resx">
      <DependentUpon>AfterCaptureForm.cs</DependentUpon>
    </EmbeddedResource>
    <EmbeddedResource Include="Forms\AfterCaptureForm.resx">
      <DependentUpon>AfterCaptureForm.cs</DependentUpon>
    </EmbeddedResource>
    <EmbeddedResource Include="Forms\AfterCaptureForm.ru.resx">
      <DependentUpon>AfterCaptureForm.cs</DependentUpon>
    </EmbeddedResource>
    <EmbeddedResource Include="Forms\AfterCaptureForm.tr.resx">
      <DependentUpon>AfterCaptureForm.cs</DependentUpon>
    </EmbeddedResource>
    <EmbeddedResource Include="Forms\AfterCaptureForm.uk.resx">
      <DependentUpon>AfterCaptureForm.cs</DependentUpon>
    </EmbeddedResource>
    <EmbeddedResource Include="Forms\AfterCaptureForm.vi-VN.resx">
      <DependentUpon>AfterCaptureForm.cs</DependentUpon>
    </EmbeddedResource>
    <EmbeddedResource Include="Forms\AfterCaptureForm.zh-CN.resx">
      <DependentUpon>AfterCaptureForm.cs</DependentUpon>
    </EmbeddedResource>
    <EmbeddedResource Include="Forms\AfterCaptureForm.zh-TW.resx">
      <DependentUpon>AfterCaptureForm.cs</DependentUpon>
    </EmbeddedResource>
    <EmbeddedResource Include="Forms\AfterUploadForm.de.resx">
      <DependentUpon>AfterUploadForm.cs</DependentUpon>
    </EmbeddedResource>
    <EmbeddedResource Include="Forms\AfterUploadForm.es-MX.resx">
      <DependentUpon>AfterUploadForm.cs</DependentUpon>
    </EmbeddedResource>
    <EmbeddedResource Include="Forms\AfterUploadForm.es.resx">
      <DependentUpon>AfterUploadForm.cs</DependentUpon>
    </EmbeddedResource>
    <EmbeddedResource Include="Forms\AfterUploadForm.fr.resx">
      <DependentUpon>AfterUploadForm.cs</DependentUpon>
    </EmbeddedResource>
    <EmbeddedResource Include="Forms\AfterUploadForm.hu.resx">
      <DependentUpon>AfterUploadForm.cs</DependentUpon>
    </EmbeddedResource>
    <EmbeddedResource Include="Forms\AfterUploadForm.id-ID.resx">
      <DependentUpon>AfterUploadForm.cs</DependentUpon>
    </EmbeddedResource>
    <EmbeddedResource Include="Forms\AfterUploadForm.it-IT.resx">
      <DependentUpon>AfterUploadForm.cs</DependentUpon>
    </EmbeddedResource>
    <EmbeddedResource Include="Forms\AfterUploadForm.ko-KR.resx">
      <DependentUpon>AfterUploadForm.cs</DependentUpon>
    </EmbeddedResource>
    <EmbeddedResource Include="Forms\AfterUploadForm.nl-NL.resx">
      <DependentUpon>AfterUploadForm.cs</DependentUpon>
    </EmbeddedResource>
    <EmbeddedResource Include="Forms\AfterUploadForm.pt-BR.resx">
      <DependentUpon>AfterUploadForm.cs</DependentUpon>
    </EmbeddedResource>
    <EmbeddedResource Include="Forms\AfterUploadForm.ru.resx">
      <DependentUpon>AfterUploadForm.cs</DependentUpon>
    </EmbeddedResource>
    <EmbeddedResource Include="Forms\AfterUploadForm.tr.resx">
      <DependentUpon>AfterUploadForm.cs</DependentUpon>
    </EmbeddedResource>
    <EmbeddedResource Include="Forms\AfterUploadForm.uk.resx">
      <DependentUpon>AfterUploadForm.cs</DependentUpon>
    </EmbeddedResource>
    <EmbeddedResource Include="Forms\AfterUploadForm.vi-VN.resx">
      <DependentUpon>AfterUploadForm.cs</DependentUpon>
    </EmbeddedResource>
    <EmbeddedResource Include="Forms\AfterUploadForm.zh-CN.resx">
      <DependentUpon>AfterUploadForm.cs</DependentUpon>
    </EmbeddedResource>
    <EmbeddedResource Include="Forms\AfterUploadForm.zh-TW.resx">
      <DependentUpon>AfterUploadForm.cs</DependentUpon>
    </EmbeddedResource>
    <EmbeddedResource Include="Forms\ApplicationSettingsForm.de.resx">
      <DependentUpon>ApplicationSettingsForm.cs</DependentUpon>
    </EmbeddedResource>
    <EmbeddedResource Include="Forms\ApplicationSettingsForm.es-MX.resx">
      <DependentUpon>ApplicationSettingsForm.cs</DependentUpon>
    </EmbeddedResource>
    <EmbeddedResource Include="Forms\ApplicationSettingsForm.es.resx">
      <DependentUpon>ApplicationSettingsForm.cs</DependentUpon>
    </EmbeddedResource>
    <EmbeddedResource Include="Forms\ApplicationSettingsForm.fr.resx">
      <DependentUpon>ApplicationSettingsForm.cs</DependentUpon>
    </EmbeddedResource>
    <EmbeddedResource Include="Forms\ApplicationSettingsForm.hu.resx">
      <DependentUpon>ApplicationSettingsForm.cs</DependentUpon>
    </EmbeddedResource>
    <EmbeddedResource Include="Forms\ApplicationSettingsForm.id-ID.resx">
      <DependentUpon>ApplicationSettingsForm.cs</DependentUpon>
    </EmbeddedResource>
    <EmbeddedResource Include="Forms\ApplicationSettingsForm.it-IT.resx">
      <DependentUpon>ApplicationSettingsForm.cs</DependentUpon>
    </EmbeddedResource>
    <EmbeddedResource Include="Forms\ApplicationSettingsForm.ko-KR.resx">
      <DependentUpon>ApplicationSettingsForm.cs</DependentUpon>
    </EmbeddedResource>
    <EmbeddedResource Include="Forms\ApplicationSettingsForm.nl-NL.resx">
      <DependentUpon>ApplicationSettingsForm.cs</DependentUpon>
    </EmbeddedResource>
    <EmbeddedResource Include="Forms\ApplicationSettingsForm.pt-BR.resx">
      <DependentUpon>ApplicationSettingsForm.cs</DependentUpon>
    </EmbeddedResource>
    <EmbeddedResource Include="Forms\ApplicationSettingsForm.ru.resx">
      <DependentUpon>ApplicationSettingsForm.cs</DependentUpon>
    </EmbeddedResource>
    <EmbeddedResource Include="Forms\ApplicationSettingsForm.tr.resx">
      <DependentUpon>ApplicationSettingsForm.cs</DependentUpon>
    </EmbeddedResource>
    <EmbeddedResource Include="Forms\ApplicationSettingsForm.uk.resx">
      <DependentUpon>ApplicationSettingsForm.cs</DependentUpon>
    </EmbeddedResource>
    <EmbeddedResource Include="Forms\ApplicationSettingsForm.vi-VN.resx">
      <DependentUpon>ApplicationSettingsForm.cs</DependentUpon>
    </EmbeddedResource>
    <EmbeddedResource Include="Forms\ApplicationSettingsForm.zh-CN.resx">
      <DependentUpon>ApplicationSettingsForm.cs</DependentUpon>
    </EmbeddedResource>
    <EmbeddedResource Include="Forms\ApplicationSettingsForm.zh-TW.resx">
      <DependentUpon>ApplicationSettingsForm.cs</DependentUpon>
    </EmbeddedResource>
    <EmbeddedResource Include="Forms\AutoCaptureForm.de.resx">
      <DependentUpon>AutoCaptureForm.cs</DependentUpon>
    </EmbeddedResource>
    <EmbeddedResource Include="Forms\AutoCaptureForm.es-MX.resx">
      <DependentUpon>AutoCaptureForm.cs</DependentUpon>
    </EmbeddedResource>
    <EmbeddedResource Include="Forms\AutoCaptureForm.es.resx">
      <DependentUpon>AutoCaptureForm.cs</DependentUpon>
    </EmbeddedResource>
    <EmbeddedResource Include="Forms\AutoCaptureForm.fr.resx">
      <DependentUpon>AutoCaptureForm.cs</DependentUpon>
    </EmbeddedResource>
    <EmbeddedResource Include="Forms\AutoCaptureForm.hu.resx">
      <DependentUpon>AutoCaptureForm.cs</DependentUpon>
    </EmbeddedResource>
    <EmbeddedResource Include="Forms\AutoCaptureForm.id-ID.resx">
      <DependentUpon>AutoCaptureForm.cs</DependentUpon>
    </EmbeddedResource>
    <EmbeddedResource Include="Forms\AutoCaptureForm.it-IT.resx">
      <DependentUpon>AutoCaptureForm.cs</DependentUpon>
    </EmbeddedResource>
    <EmbeddedResource Include="Forms\AutoCaptureForm.ko-KR.resx">
      <DependentUpon>AutoCaptureForm.cs</DependentUpon>
    </EmbeddedResource>
    <EmbeddedResource Include="Forms\AutoCaptureForm.nl-NL.resx">
      <DependentUpon>AutoCaptureForm.cs</DependentUpon>
    </EmbeddedResource>
    <EmbeddedResource Include="Forms\AutoCaptureForm.pt-BR.resx">
      <DependentUpon>AutoCaptureForm.cs</DependentUpon>
    </EmbeddedResource>
    <EmbeddedResource Include="Forms\AutoCaptureForm.resx">
      <DependentUpon>AutoCaptureForm.cs</DependentUpon>
    </EmbeddedResource>
    <EmbeddedResource Include="Forms\AutoCaptureForm.ru.resx">
      <DependentUpon>AutoCaptureForm.cs</DependentUpon>
    </EmbeddedResource>
    <EmbeddedResource Include="Forms\AutoCaptureForm.tr.resx">
      <DependentUpon>AutoCaptureForm.cs</DependentUpon>
    </EmbeddedResource>
    <EmbeddedResource Include="Forms\AutoCaptureForm.uk.resx">
      <DependentUpon>AutoCaptureForm.cs</DependentUpon>
    </EmbeddedResource>
    <EmbeddedResource Include="Forms\AutoCaptureForm.vi-VN.resx">
      <DependentUpon>AutoCaptureForm.cs</DependentUpon>
    </EmbeddedResource>
    <EmbeddedResource Include="Forms\AutoCaptureForm.zh-CN.resx">
      <DependentUpon>AutoCaptureForm.cs</DependentUpon>
    </EmbeddedResource>
    <EmbeddedResource Include="Forms\AutoCaptureForm.zh-TW.resx">
      <DependentUpon>AutoCaptureForm.cs</DependentUpon>
    </EmbeddedResource>
    <EmbeddedResource Include="Forms\BeforeUploadForm.de.resx">
      <DependentUpon>BeforeUploadForm.cs</DependentUpon>
    </EmbeddedResource>
    <EmbeddedResource Include="Forms\BeforeUploadForm.es-MX.resx">
      <DependentUpon>BeforeUploadForm.cs</DependentUpon>
    </EmbeddedResource>
    <EmbeddedResource Include="Forms\BeforeUploadForm.es.resx">
      <DependentUpon>BeforeUploadForm.cs</DependentUpon>
    </EmbeddedResource>
    <EmbeddedResource Include="Forms\BeforeUploadForm.fr.resx">
      <DependentUpon>BeforeUploadForm.cs</DependentUpon>
    </EmbeddedResource>
    <EmbeddedResource Include="Forms\BeforeUploadForm.hu.resx">
      <DependentUpon>BeforeUploadForm.cs</DependentUpon>
    </EmbeddedResource>
    <EmbeddedResource Include="Forms\BeforeUploadForm.id-ID.resx">
      <DependentUpon>BeforeUploadForm.cs</DependentUpon>
    </EmbeddedResource>
    <EmbeddedResource Include="Forms\BeforeUploadForm.it-IT.resx">
      <DependentUpon>BeforeUploadForm.cs</DependentUpon>
    </EmbeddedResource>
    <EmbeddedResource Include="Forms\BeforeUploadForm.ko-KR.resx">
      <DependentUpon>BeforeUploadForm.cs</DependentUpon>
    </EmbeddedResource>
    <EmbeddedResource Include="Forms\BeforeUploadForm.nl-NL.resx">
      <DependentUpon>BeforeUploadForm.cs</DependentUpon>
    </EmbeddedResource>
    <EmbeddedResource Include="Forms\BeforeUploadForm.pt-BR.resx">
      <DependentUpon>BeforeUploadForm.cs</DependentUpon>
    </EmbeddedResource>
    <EmbeddedResource Include="Forms\BeforeUploadForm.resx">
      <DependentUpon>BeforeUploadForm.cs</DependentUpon>
    </EmbeddedResource>
    <EmbeddedResource Include="Forms\BeforeUploadForm.ru.resx">
      <DependentUpon>BeforeUploadForm.cs</DependentUpon>
    </EmbeddedResource>
    <EmbeddedResource Include="Forms\BeforeUploadForm.tr.resx">
      <DependentUpon>BeforeUploadForm.cs</DependentUpon>
      <SubType>Designer</SubType>
    </EmbeddedResource>
    <EmbeddedResource Include="Forms\BeforeUploadForm.uk.resx">
      <DependentUpon>BeforeUploadForm.cs</DependentUpon>
    </EmbeddedResource>
    <EmbeddedResource Include="Forms\BeforeUploadForm.vi-VN.resx">
      <DependentUpon>BeforeUploadForm.cs</DependentUpon>
    </EmbeddedResource>
    <EmbeddedResource Include="Forms\BeforeUploadForm.zh-CN.resx">
      <DependentUpon>BeforeUploadForm.cs</DependentUpon>
    </EmbeddedResource>
    <EmbeddedResource Include="Forms\BeforeUploadForm.zh-TW.resx">
      <DependentUpon>BeforeUploadForm.cs</DependentUpon>
    </EmbeddedResource>
    <EmbeddedResource Include="Forms\ClipboardFormatForm.de.resx">
      <DependentUpon>ClipboardFormatForm.cs</DependentUpon>
    </EmbeddedResource>
    <EmbeddedResource Include="Forms\ClipboardFormatForm.es-MX.resx">
      <DependentUpon>ClipboardFormatForm.cs</DependentUpon>
    </EmbeddedResource>
    <EmbeddedResource Include="Forms\ClipboardFormatForm.es.resx">
      <DependentUpon>ClipboardFormatForm.cs</DependentUpon>
    </EmbeddedResource>
    <EmbeddedResource Include="Forms\ClipboardFormatForm.fr.resx">
      <DependentUpon>ClipboardFormatForm.cs</DependentUpon>
    </EmbeddedResource>
    <EmbeddedResource Include="Forms\ClipboardFormatForm.hu.resx">
      <DependentUpon>ClipboardFormatForm.cs</DependentUpon>
    </EmbeddedResource>
    <EmbeddedResource Include="Forms\ClipboardFormatForm.id-ID.resx">
      <DependentUpon>ClipboardFormatForm.cs</DependentUpon>
    </EmbeddedResource>
    <EmbeddedResource Include="Forms\ClipboardFormatForm.it-IT.resx">
      <DependentUpon>ClipboardFormatForm.cs</DependentUpon>
    </EmbeddedResource>
    <EmbeddedResource Include="Forms\ClipboardFormatForm.ko-KR.resx">
      <DependentUpon>ClipboardFormatForm.cs</DependentUpon>
    </EmbeddedResource>
    <EmbeddedResource Include="Forms\ClipboardFormatForm.nl-NL.resx">
      <DependentUpon>ClipboardFormatForm.cs</DependentUpon>
    </EmbeddedResource>
    <EmbeddedResource Include="Forms\ClipboardFormatForm.pt-BR.resx">
      <DependentUpon>ClipboardFormatForm.cs</DependentUpon>
    </EmbeddedResource>
    <EmbeddedResource Include="Forms\ClipboardFormatForm.resx">
      <DependentUpon>ClipboardFormatForm.cs</DependentUpon>
    </EmbeddedResource>
    <EmbeddedResource Include="Forms\ClipboardFormatForm.ru.resx">
      <DependentUpon>ClipboardFormatForm.cs</DependentUpon>
    </EmbeddedResource>
    <EmbeddedResource Include="Forms\ClipboardFormatForm.tr.resx">
      <DependentUpon>ClipboardFormatForm.cs</DependentUpon>
    </EmbeddedResource>
    <EmbeddedResource Include="Forms\ClipboardFormatForm.uk.resx">
      <DependentUpon>ClipboardFormatForm.cs</DependentUpon>
    </EmbeddedResource>
    <EmbeddedResource Include="Forms\ClipboardFormatForm.vi-VN.resx">
      <DependentUpon>ClipboardFormatForm.cs</DependentUpon>
    </EmbeddedResource>
    <EmbeddedResource Include="Forms\ClipboardFormatForm.zh-CN.resx">
      <DependentUpon>ClipboardFormatForm.cs</DependentUpon>
    </EmbeddedResource>
    <EmbeddedResource Include="Forms\ClipboardFormatForm.zh-TW.resx">
      <DependentUpon>ClipboardFormatForm.cs</DependentUpon>
    </EmbeddedResource>
    <EmbeddedResource Include="Forms\EncoderProgramForm.de.resx">
      <DependentUpon>EncoderProgramForm.cs</DependentUpon>
    </EmbeddedResource>
    <EmbeddedResource Include="Forms\EncoderProgramForm.es-MX.resx">
      <DependentUpon>EncoderProgramForm.cs</DependentUpon>
    </EmbeddedResource>
    <EmbeddedResource Include="Forms\EncoderProgramForm.es.resx">
      <DependentUpon>EncoderProgramForm.cs</DependentUpon>
    </EmbeddedResource>
    <EmbeddedResource Include="Forms\EncoderProgramForm.fr.resx">
      <DependentUpon>EncoderProgramForm.cs</DependentUpon>
    </EmbeddedResource>
    <EmbeddedResource Include="Forms\EncoderProgramForm.hu.resx">
      <DependentUpon>EncoderProgramForm.cs</DependentUpon>
    </EmbeddedResource>
    <EmbeddedResource Include="Forms\EncoderProgramForm.id-ID.resx">
      <DependentUpon>EncoderProgramForm.cs</DependentUpon>
    </EmbeddedResource>
    <EmbeddedResource Include="Forms\EncoderProgramForm.it-IT.resx">
      <DependentUpon>EncoderProgramForm.cs</DependentUpon>
    </EmbeddedResource>
    <EmbeddedResource Include="Forms\EncoderProgramForm.ko-KR.resx">
      <DependentUpon>EncoderProgramForm.cs</DependentUpon>
    </EmbeddedResource>
    <EmbeddedResource Include="Forms\EncoderProgramForm.nl-NL.resx">
      <DependentUpon>EncoderProgramForm.cs</DependentUpon>
    </EmbeddedResource>
    <EmbeddedResource Include="Forms\EncoderProgramForm.pt-BR.resx">
      <DependentUpon>EncoderProgramForm.cs</DependentUpon>
    </EmbeddedResource>
    <EmbeddedResource Include="Forms\EncoderProgramForm.resx">
      <DependentUpon>EncoderProgramForm.cs</DependentUpon>
    </EmbeddedResource>
    <EmbeddedResource Include="Forms\ActionsForm.resx">
      <DependentUpon>ActionsForm.cs</DependentUpon>
    </EmbeddedResource>
    <EmbeddedResource Include="Forms\EncoderProgramForm.ru.resx">
      <DependentUpon>EncoderProgramForm.cs</DependentUpon>
    </EmbeddedResource>
    <EmbeddedResource Include="Forms\EncoderProgramForm.tr.resx">
      <DependentUpon>EncoderProgramForm.cs</DependentUpon>
    </EmbeddedResource>
    <EmbeddedResource Include="Forms\EncoderProgramForm.uk.resx">
      <DependentUpon>EncoderProgramForm.cs</DependentUpon>
    </EmbeddedResource>
    <EmbeddedResource Include="Forms\EncoderProgramForm.vi-VN.resx">
      <DependentUpon>EncoderProgramForm.cs</DependentUpon>
    </EmbeddedResource>
    <EmbeddedResource Include="Forms\EncoderProgramForm.zh-CN.resx">
      <DependentUpon>EncoderProgramForm.cs</DependentUpon>
    </EmbeddedResource>
    <EmbeddedResource Include="Forms\EncoderProgramForm.zh-TW.resx">
      <DependentUpon>EncoderProgramForm.cs</DependentUpon>
    </EmbeddedResource>
    <EmbeddedResource Include="Forms\FileExistForm.de.resx">
      <DependentUpon>FileExistForm.cs</DependentUpon>
    </EmbeddedResource>
    <EmbeddedResource Include="Forms\FileExistForm.es-MX.resx">
      <DependentUpon>FileExistForm.cs</DependentUpon>
    </EmbeddedResource>
    <EmbeddedResource Include="Forms\FileExistForm.es.resx">
      <DependentUpon>FileExistForm.cs</DependentUpon>
    </EmbeddedResource>
    <EmbeddedResource Include="Forms\FileExistForm.fr.resx">
      <DependentUpon>FileExistForm.cs</DependentUpon>
    </EmbeddedResource>
    <EmbeddedResource Include="Forms\FileExistForm.hu.resx">
      <DependentUpon>FileExistForm.cs</DependentUpon>
    </EmbeddedResource>
    <EmbeddedResource Include="Forms\FileExistForm.id-ID.resx">
      <DependentUpon>FileExistForm.cs</DependentUpon>
    </EmbeddedResource>
    <EmbeddedResource Include="Forms\FileExistForm.it-IT.resx">
      <DependentUpon>FileExistForm.cs</DependentUpon>
    </EmbeddedResource>
    <EmbeddedResource Include="Forms\FileExistForm.ko-KR.resx">
      <DependentUpon>FileExistForm.cs</DependentUpon>
    </EmbeddedResource>
    <EmbeddedResource Include="Forms\FileExistForm.nl-NL.resx">
      <DependentUpon>FileExistForm.cs</DependentUpon>
    </EmbeddedResource>
    <EmbeddedResource Include="Forms\FileExistForm.pt-BR.resx">
      <DependentUpon>FileExistForm.cs</DependentUpon>
    </EmbeddedResource>
    <EmbeddedResource Include="Forms\FileExistForm.resx">
      <DependentUpon>FileExistForm.cs</DependentUpon>
    </EmbeddedResource>
    <EmbeddedResource Include="Forms\FileExistForm.ru.resx">
      <DependentUpon>FileExistForm.cs</DependentUpon>
    </EmbeddedResource>
    <EmbeddedResource Include="Forms\FileExistForm.tr.resx">
      <DependentUpon>FileExistForm.cs</DependentUpon>
    </EmbeddedResource>
    <EmbeddedResource Include="Forms\FileExistForm.uk.resx">
      <DependentUpon>FileExistForm.cs</DependentUpon>
    </EmbeddedResource>
    <EmbeddedResource Include="Forms\FileExistForm.vi-VN.resx">
      <DependentUpon>FileExistForm.cs</DependentUpon>
    </EmbeddedResource>
    <EmbeddedResource Include="Forms\FileExistForm.zh-CN.resx">
      <DependentUpon>FileExistForm.cs</DependentUpon>
    </EmbeddedResource>
    <EmbeddedResource Include="Forms\FileExistForm.zh-TW.resx">
      <DependentUpon>FileExistForm.cs</DependentUpon>
    </EmbeddedResource>
    <EmbeddedResource Include="Forms\FirstTimeConfigForm.de.resx">
      <DependentUpon>FirstTimeConfigForm.cs</DependentUpon>
    </EmbeddedResource>
    <EmbeddedResource Include="Forms\FirstTimeConfigForm.es-MX.resx">
      <DependentUpon>FirstTimeConfigForm.cs</DependentUpon>
    </EmbeddedResource>
    <EmbeddedResource Include="Forms\FirstTimeConfigForm.fr.resx">
      <DependentUpon>FirstTimeConfigForm.cs</DependentUpon>
    </EmbeddedResource>
    <EmbeddedResource Include="Forms\FirstTimeConfigForm.id-ID.resx">
      <DependentUpon>FirstTimeConfigForm.cs</DependentUpon>
    </EmbeddedResource>
    <EmbeddedResource Include="Forms\FirstTimeConfigForm.it-IT.resx">
      <DependentUpon>FirstTimeConfigForm.cs</DependentUpon>
    </EmbeddedResource>
    <EmbeddedResource Include="Forms\FirstTimeConfigForm.ko-KR.resx">
      <DependentUpon>FirstTimeConfigForm.cs</DependentUpon>
    </EmbeddedResource>
    <EmbeddedResource Include="Forms\FirstTimeConfigForm.nl-NL.resx">
      <DependentUpon>FirstTimeConfigForm.cs</DependentUpon>
    </EmbeddedResource>
    <EmbeddedResource Include="Forms\FirstTimeConfigForm.pt-BR.resx">
      <DependentUpon>FirstTimeConfigForm.cs</DependentUpon>
    </EmbeddedResource>
    <EmbeddedResource Include="Forms\FirstTimeConfigForm.ru.resx">
      <DependentUpon>FirstTimeConfigForm.cs</DependentUpon>
    </EmbeddedResource>
    <EmbeddedResource Include="Forms\FirstTimeConfigForm.tr.resx">
      <DependentUpon>FirstTimeConfigForm.cs</DependentUpon>
    </EmbeddedResource>
    <EmbeddedResource Include="Forms\FirstTimeConfigForm.uk.resx">
      <DependentUpon>FirstTimeConfigForm.cs</DependentUpon>
    </EmbeddedResource>
    <EmbeddedResource Include="Forms\FirstTimeConfigForm.vi-VN.resx">
      <DependentUpon>FirstTimeConfigForm.cs</DependentUpon>
    </EmbeddedResource>
    <EmbeddedResource Include="Forms\FirstTimeConfigForm.zh-CN.resx">
      <DependentUpon>FirstTimeConfigForm.cs</DependentUpon>
    </EmbeddedResource>
    <EmbeddedResource Include="Forms\FirstTimeConfigForm.zh-TW.resx">
      <DependentUpon>FirstTimeConfigForm.cs</DependentUpon>
    </EmbeddedResource>
    <EmbeddedResource Include="Forms\HotkeySettingsForm.de.resx">
      <DependentUpon>HotkeySettingsForm.cs</DependentUpon>
    </EmbeddedResource>
    <EmbeddedResource Include="Forms\HotkeySettingsForm.es-MX.resx">
      <DependentUpon>HotkeySettingsForm.cs</DependentUpon>
    </EmbeddedResource>
    <EmbeddedResource Include="Forms\HotkeySettingsForm.es.resx">
      <DependentUpon>HotkeySettingsForm.cs</DependentUpon>
    </EmbeddedResource>
    <EmbeddedResource Include="Forms\HotkeySettingsForm.fr.resx">
      <DependentUpon>HotkeySettingsForm.cs</DependentUpon>
    </EmbeddedResource>
    <EmbeddedResource Include="Forms\HotkeySettingsForm.hu.resx">
      <DependentUpon>HotkeySettingsForm.cs</DependentUpon>
    </EmbeddedResource>
    <EmbeddedResource Include="Forms\HotkeySettingsForm.id-ID.resx">
      <DependentUpon>HotkeySettingsForm.cs</DependentUpon>
    </EmbeddedResource>
    <EmbeddedResource Include="Forms\HotkeySettingsForm.it-IT.resx">
      <DependentUpon>HotkeySettingsForm.cs</DependentUpon>
    </EmbeddedResource>
    <EmbeddedResource Include="Forms\HotkeySettingsForm.ko-KR.resx">
      <DependentUpon>HotkeySettingsForm.cs</DependentUpon>
    </EmbeddedResource>
    <EmbeddedResource Include="Forms\HotkeySettingsForm.nl-NL.resx">
      <DependentUpon>HotkeySettingsForm.cs</DependentUpon>
    </EmbeddedResource>
    <EmbeddedResource Include="Forms\HotkeySettingsForm.pt-BR.resx">
      <DependentUpon>HotkeySettingsForm.cs</DependentUpon>
    </EmbeddedResource>
    <EmbeddedResource Include="Forms\HotkeySettingsForm.ru.resx">
      <DependentUpon>HotkeySettingsForm.cs</DependentUpon>
    </EmbeddedResource>
    <EmbeddedResource Include="Forms\HotkeySettingsForm.tr.resx">
      <DependentUpon>HotkeySettingsForm.cs</DependentUpon>
    </EmbeddedResource>
    <EmbeddedResource Include="Forms\HotkeySettingsForm.uk.resx">
      <DependentUpon>HotkeySettingsForm.cs</DependentUpon>
    </EmbeddedResource>
    <EmbeddedResource Include="Forms\HotkeySettingsForm.vi-VN.resx">
      <DependentUpon>HotkeySettingsForm.cs</DependentUpon>
    </EmbeddedResource>
    <EmbeddedResource Include="Forms\HotkeySettingsForm.zh-CN.resx">
      <DependentUpon>HotkeySettingsForm.cs</DependentUpon>
    </EmbeddedResource>
    <EmbeddedResource Include="Forms\HotkeySettingsForm.zh-TW.resx">
      <DependentUpon>HotkeySettingsForm.cs</DependentUpon>
    </EmbeddedResource>
    <EmbeddedResource Include="Forms\MainForm.de.resx">
      <DependentUpon>MainForm.cs</DependentUpon>
    </EmbeddedResource>
    <EmbeddedResource Include="Forms\MainForm.es-MX.resx">
      <DependentUpon>MainForm.cs</DependentUpon>
    </EmbeddedResource>
    <EmbeddedResource Include="Forms\MainForm.es.resx">
      <DependentUpon>MainForm.cs</DependentUpon>
    </EmbeddedResource>
    <EmbeddedResource Include="Forms\MainForm.fr.resx">
      <DependentUpon>MainForm.cs</DependentUpon>
    </EmbeddedResource>
    <EmbeddedResource Include="Forms\MainForm.hu.resx">
      <DependentUpon>MainForm.cs</DependentUpon>
    </EmbeddedResource>
    <EmbeddedResource Include="Forms\MainForm.id-ID.resx">
      <DependentUpon>MainForm.cs</DependentUpon>
    </EmbeddedResource>
    <EmbeddedResource Include="Forms\MainForm.it-IT.resx">
      <DependentUpon>MainForm.cs</DependentUpon>
    </EmbeddedResource>
    <EmbeddedResource Include="Forms\MainForm.ko-KR.resx">
      <DependentUpon>MainForm.cs</DependentUpon>
    </EmbeddedResource>
    <EmbeddedResource Include="Forms\MainForm.nl-NL.resx">
      <DependentUpon>MainForm.cs</DependentUpon>
    </EmbeddedResource>
    <EmbeddedResource Include="Forms\MainForm.pt-BR.resx">
      <DependentUpon>MainForm.cs</DependentUpon>
    </EmbeddedResource>
    <EmbeddedResource Include="Forms\MainForm.ru.resx">
      <DependentUpon>MainForm.cs</DependentUpon>
    </EmbeddedResource>
    <EmbeddedResource Include="Forms\MainForm.tr.resx">
      <DependentUpon>MainForm.cs</DependentUpon>
    </EmbeddedResource>
    <EmbeddedResource Include="Forms\MainForm.uk.resx">
      <DependentUpon>MainForm.cs</DependentUpon>
    </EmbeddedResource>
    <EmbeddedResource Include="Forms\MainForm.vi-VN.resx">
      <DependentUpon>MainForm.cs</DependentUpon>
    </EmbeddedResource>
    <EmbeddedResource Include="Forms\MainForm.zh-CN.resx">
      <DependentUpon>MainForm.cs</DependentUpon>
    </EmbeddedResource>
    <EmbeddedResource Include="Forms\MainForm.zh-TW.resx">
      <DependentUpon>MainForm.cs</DependentUpon>
    </EmbeddedResource>
    <EmbeddedResource Include="Forms\QRCodeForm.de.resx">
      <DependentUpon>QRCodeForm.cs</DependentUpon>
    </EmbeddedResource>
    <EmbeddedResource Include="Forms\QRCodeForm.es-MX.resx">
      <DependentUpon>QRCodeForm.cs</DependentUpon>
    </EmbeddedResource>
    <EmbeddedResource Include="Forms\QRCodeForm.es.resx">
      <DependentUpon>QRCodeForm.cs</DependentUpon>
    </EmbeddedResource>
    <EmbeddedResource Include="Forms\QRCodeForm.fr.resx">
      <DependentUpon>QRCodeForm.cs</DependentUpon>
    </EmbeddedResource>
    <EmbeddedResource Include="Forms\QRCodeForm.hu.resx">
      <DependentUpon>QRCodeForm.cs</DependentUpon>
    </EmbeddedResource>
    <EmbeddedResource Include="Forms\QRCodeForm.id-ID.resx">
      <DependentUpon>QRCodeForm.cs</DependentUpon>
    </EmbeddedResource>
    <EmbeddedResource Include="Forms\QRCodeForm.it-IT.resx">
      <DependentUpon>QRCodeForm.cs</DependentUpon>
    </EmbeddedResource>
    <EmbeddedResource Include="Forms\QRCodeForm.ko-KR.resx">
      <DependentUpon>QRCodeForm.cs</DependentUpon>
    </EmbeddedResource>
    <EmbeddedResource Include="Forms\QRCodeForm.nl-NL.resx">
      <DependentUpon>QRCodeForm.cs</DependentUpon>
    </EmbeddedResource>
    <EmbeddedResource Include="Forms\QRCodeForm.pt-BR.resx">
      <DependentUpon>QRCodeForm.cs</DependentUpon>
    </EmbeddedResource>
    <EmbeddedResource Include="Forms\QRCodeForm.resx">
      <DependentUpon>QRCodeForm.cs</DependentUpon>
    </EmbeddedResource>
    <EmbeddedResource Include="Forms\QRCodeForm.ru.resx">
      <DependentUpon>QRCodeForm.cs</DependentUpon>
    </EmbeddedResource>
    <EmbeddedResource Include="Forms\QRCodeForm.tr.resx">
      <DependentUpon>QRCodeForm.cs</DependentUpon>
    </EmbeddedResource>
    <EmbeddedResource Include="Forms\QRCodeForm.uk.resx">
      <DependentUpon>QRCodeForm.cs</DependentUpon>
    </EmbeddedResource>
    <EmbeddedResource Include="Forms\QRCodeForm.vi-VN.resx">
      <DependentUpon>QRCodeForm.cs</DependentUpon>
    </EmbeddedResource>
    <EmbeddedResource Include="Forms\QRCodeForm.zh-CN.resx">
      <DependentUpon>QRCodeForm.cs</DependentUpon>
    </EmbeddedResource>
    <EmbeddedResource Include="Forms\QRCodeForm.zh-TW.resx">
      <DependentUpon>QRCodeForm.cs</DependentUpon>
    </EmbeddedResource>
    <EmbeddedResource Include="Forms\QuickTaskInfoEditForm.de.resx">
      <DependentUpon>QuickTaskInfoEditForm.cs</DependentUpon>
      <SubType>Designer</SubType>
    </EmbeddedResource>
    <EmbeddedResource Include="Forms\QuickTaskInfoEditForm.es-MX.resx">
      <DependentUpon>QuickTaskInfoEditForm.cs</DependentUpon>
    </EmbeddedResource>
    <EmbeddedResource Include="Forms\QuickTaskInfoEditForm.fr.resx">
      <DependentUpon>QuickTaskInfoEditForm.cs</DependentUpon>
    </EmbeddedResource>
    <EmbeddedResource Include="Forms\QuickTaskInfoEditForm.id-ID.resx">
      <DependentUpon>QuickTaskInfoEditForm.cs</DependentUpon>
    </EmbeddedResource>
    <EmbeddedResource Include="Forms\QuickTaskInfoEditForm.it-IT.resx">
      <DependentUpon>QuickTaskInfoEditForm.cs</DependentUpon>
    </EmbeddedResource>
    <EmbeddedResource Include="Forms\QuickTaskInfoEditForm.ko-KR.resx">
      <DependentUpon>QuickTaskInfoEditForm.cs</DependentUpon>
    </EmbeddedResource>
    <EmbeddedResource Include="Forms\QuickTaskInfoEditForm.pt-BR.resx">
      <DependentUpon>QuickTaskInfoEditForm.cs</DependentUpon>
    </EmbeddedResource>
    <EmbeddedResource Include="Forms\QuickTaskInfoEditForm.resx">
      <DependentUpon>QuickTaskInfoEditForm.cs</DependentUpon>
    </EmbeddedResource>
    <EmbeddedResource Include="Forms\QuickTaskInfoEditForm.ru.resx">
      <DependentUpon>QuickTaskInfoEditForm.cs</DependentUpon>
    </EmbeddedResource>
    <EmbeddedResource Include="Forms\QuickTaskInfoEditForm.tr.resx">
      <DependentUpon>QuickTaskInfoEditForm.cs</DependentUpon>
    </EmbeddedResource>
    <EmbeddedResource Include="Forms\QuickTaskInfoEditForm.uk.resx">
      <DependentUpon>QuickTaskInfoEditForm.cs</DependentUpon>
    </EmbeddedResource>
    <EmbeddedResource Include="Forms\QuickTaskInfoEditForm.zh-CN.resx">
      <DependentUpon>QuickTaskInfoEditForm.cs</DependentUpon>
    </EmbeddedResource>
    <EmbeddedResource Include="Forms\QuickTaskInfoEditForm.zh-TW.resx">
      <DependentUpon>QuickTaskInfoEditForm.cs</DependentUpon>
    </EmbeddedResource>
    <EmbeddedResource Include="Forms\QuickTaskMenuEditorForm.de.resx">
      <DependentUpon>QuickTaskMenuEditorForm.cs</DependentUpon>
    </EmbeddedResource>
    <EmbeddedResource Include="Forms\QuickTaskMenuEditorForm.es-MX.resx">
      <DependentUpon>QuickTaskMenuEditorForm.cs</DependentUpon>
    </EmbeddedResource>
    <EmbeddedResource Include="Forms\QuickTaskMenuEditorForm.fr.resx">
      <DependentUpon>QuickTaskMenuEditorForm.cs</DependentUpon>
    </EmbeddedResource>
    <EmbeddedResource Include="Forms\QuickTaskMenuEditorForm.id-ID.resx">
      <DependentUpon>QuickTaskMenuEditorForm.cs</DependentUpon>
    </EmbeddedResource>
    <EmbeddedResource Include="Forms\QuickTaskMenuEditorForm.it-IT.resx">
      <DependentUpon>QuickTaskMenuEditorForm.cs</DependentUpon>
    </EmbeddedResource>
    <EmbeddedResource Include="Forms\QuickTaskMenuEditorForm.ko-KR.resx">
      <DependentUpon>QuickTaskMenuEditorForm.cs</DependentUpon>
    </EmbeddedResource>
    <EmbeddedResource Include="Forms\QuickTaskMenuEditorForm.pt-BR.resx">
      <DependentUpon>QuickTaskMenuEditorForm.cs</DependentUpon>
    </EmbeddedResource>
    <EmbeddedResource Include="Forms\QuickTaskMenuEditorForm.resx">
      <DependentUpon>QuickTaskMenuEditorForm.cs</DependentUpon>
    </EmbeddedResource>
    <EmbeddedResource Include="Forms\QuickTaskMenuEditorForm.ru.resx">
      <DependentUpon>QuickTaskMenuEditorForm.cs</DependentUpon>
    </EmbeddedResource>
    <EmbeddedResource Include="Forms\QuickTaskMenuEditorForm.tr.resx">
      <DependentUpon>QuickTaskMenuEditorForm.cs</DependentUpon>
    </EmbeddedResource>
    <EmbeddedResource Include="Forms\QuickTaskMenuEditorForm.uk.resx">
      <DependentUpon>QuickTaskMenuEditorForm.cs</DependentUpon>
    </EmbeddedResource>
    <EmbeddedResource Include="Forms\QuickTaskMenuEditorForm.zh-CN.resx">
      <DependentUpon>QuickTaskMenuEditorForm.cs</DependentUpon>
    </EmbeddedResource>
    <EmbeddedResource Include="Forms\QuickTaskMenuEditorForm.zh-TW.resx">
      <DependentUpon>QuickTaskMenuEditorForm.cs</DependentUpon>
    </EmbeddedResource>
    <EmbeddedResource Include="Forms\ScreenRecordForm.de.resx">
      <DependentUpon>ScreenRecordForm.cs</DependentUpon>
    </EmbeddedResource>
    <EmbeddedResource Include="Forms\ScreenRecordForm.es-MX.resx">
      <DependentUpon>ScreenRecordForm.cs</DependentUpon>
    </EmbeddedResource>
    <EmbeddedResource Include="Forms\ScreenRecordForm.es.resx">
      <DependentUpon>ScreenRecordForm.cs</DependentUpon>
    </EmbeddedResource>
    <EmbeddedResource Include="Forms\ScreenRecordForm.fr.resx">
      <DependentUpon>ScreenRecordForm.cs</DependentUpon>
    </EmbeddedResource>
    <EmbeddedResource Include="Forms\ScreenRecordForm.hu.resx">
      <DependentUpon>ScreenRecordForm.cs</DependentUpon>
    </EmbeddedResource>
    <EmbeddedResource Include="Forms\ScreenRecordForm.id-ID.resx">
      <DependentUpon>ScreenRecordForm.cs</DependentUpon>
    </EmbeddedResource>
    <EmbeddedResource Include="Forms\ScreenRecordForm.it-IT.resx">
      <DependentUpon>ScreenRecordForm.cs</DependentUpon>
    </EmbeddedResource>
    <EmbeddedResource Include="Forms\ScreenRecordForm.ko-KR.resx">
      <DependentUpon>ScreenRecordForm.cs</DependentUpon>
    </EmbeddedResource>
    <EmbeddedResource Include="Forms\ScreenRecordForm.nl-NL.resx">
      <DependentUpon>ScreenRecordForm.cs</DependentUpon>
    </EmbeddedResource>
    <EmbeddedResource Include="Forms\ScreenRecordForm.pt-BR.resx">
      <DependentUpon>ScreenRecordForm.cs</DependentUpon>
    </EmbeddedResource>
    <EmbeddedResource Include="Forms\ScreenRecordForm.resx">
      <DependentUpon>ScreenRecordForm.cs</DependentUpon>
    </EmbeddedResource>
    <EmbeddedResource Include="Forms\ApplicationSettingsForm.resx">
      <DependentUpon>ApplicationSettingsForm.cs</DependentUpon>
    </EmbeddedResource>
    <EmbeddedResource Include="Forms\MainForm.resx">
      <DependentUpon>MainForm.cs</DependentUpon>
    </EmbeddedResource>
    <EmbeddedResource Include="Forms\ScreenRecordForm.ru.resx">
      <DependentUpon>ScreenRecordForm.cs</DependentUpon>
    </EmbeddedResource>
    <EmbeddedResource Include="Forms\ScreenRecordForm.tr.resx">
      <DependentUpon>ScreenRecordForm.cs</DependentUpon>
    </EmbeddedResource>
    <EmbeddedResource Include="Forms\ScreenRecordForm.uk.resx">
      <DependentUpon>ScreenRecordForm.cs</DependentUpon>
    </EmbeddedResource>
    <EmbeddedResource Include="Forms\ScreenRecordForm.vi-VN.resx">
      <DependentUpon>ScreenRecordForm.cs</DependentUpon>
    </EmbeddedResource>
    <EmbeddedResource Include="Forms\ScreenRecordForm.zh-CN.resx">
      <DependentUpon>ScreenRecordForm.cs</DependentUpon>
    </EmbeddedResource>
    <EmbeddedResource Include="Forms\FirstTimeConfigForm.resx">
      <DependentUpon>FirstTimeConfigForm.cs</DependentUpon>
    </EmbeddedResource>
    <EmbeddedResource Include="Forms\ActionsToolbarEditForm.resx">
      <DependentUpon>ActionsToolbarEditForm.cs</DependentUpon>
    </EmbeddedResource>
    <EmbeddedResource Include="Forms\ScreenRecordForm.zh-TW.resx">
      <DependentUpon>ScreenRecordForm.cs</DependentUpon>
    </EmbeddedResource>
    <EmbeddedResource Include="Forms\TaskSettingsForm.de.resx">
      <DependentUpon>TaskSettingsForm.cs</DependentUpon>
      <SubType>Designer</SubType>
    </EmbeddedResource>
    <EmbeddedResource Include="Forms\TaskSettingsForm.es-MX.resx">
      <DependentUpon>TaskSettingsForm.cs</DependentUpon>
    </EmbeddedResource>
    <EmbeddedResource Include="Forms\TaskSettingsForm.es.resx">
      <DependentUpon>TaskSettingsForm.cs</DependentUpon>
    </EmbeddedResource>
    <EmbeddedResource Include="Forms\TaskSettingsForm.fr.resx">
      <DependentUpon>TaskSettingsForm.cs</DependentUpon>
    </EmbeddedResource>
    <EmbeddedResource Include="Forms\TaskSettingsForm.hu.resx">
      <DependentUpon>TaskSettingsForm.cs</DependentUpon>
    </EmbeddedResource>
    <EmbeddedResource Include="Forms\TaskSettingsForm.id-ID.resx">
      <DependentUpon>TaskSettingsForm.cs</DependentUpon>
    </EmbeddedResource>
    <EmbeddedResource Include="Forms\TaskSettingsForm.it-IT.resx">
      <DependentUpon>TaskSettingsForm.cs</DependentUpon>
    </EmbeddedResource>
    <EmbeddedResource Include="Forms\TaskSettingsForm.ko-KR.resx">
      <DependentUpon>TaskSettingsForm.cs</DependentUpon>
    </EmbeddedResource>
    <EmbeddedResource Include="Forms\TaskSettingsForm.nl-NL.resx">
      <DependentUpon>TaskSettingsForm.cs</DependentUpon>
    </EmbeddedResource>
    <EmbeddedResource Include="Forms\TaskSettingsForm.pt-BR.resx">
      <DependentUpon>TaskSettingsForm.cs</DependentUpon>
    </EmbeddedResource>
    <EmbeddedResource Include="Forms\TaskSettingsForm.ru.resx">
      <DependentUpon>TaskSettingsForm.cs</DependentUpon>
    </EmbeddedResource>
    <EmbeddedResource Include="Forms\TaskSettingsForm.tr.resx">
      <DependentUpon>TaskSettingsForm.cs</DependentUpon>
    </EmbeddedResource>
    <EmbeddedResource Include="Forms\TaskSettingsForm.uk.resx">
      <DependentUpon>TaskSettingsForm.cs</DependentUpon>
    </EmbeddedResource>
    <EmbeddedResource Include="Forms\TaskSettingsForm.vi-VN.resx">
      <DependentUpon>TaskSettingsForm.cs</DependentUpon>
    </EmbeddedResource>
    <EmbeddedResource Include="Forms\TaskSettingsForm.zh-CN.resx">
      <DependentUpon>TaskSettingsForm.cs</DependentUpon>
    </EmbeddedResource>
    <EmbeddedResource Include="Forms\TaskSettingsForm.zh-TW.resx">
      <DependentUpon>TaskSettingsForm.cs</DependentUpon>
    </EmbeddedResource>
    <EmbeddedResource Include="Forms\TextUploadForm.de.resx">
      <DependentUpon>TextUploadForm.cs</DependentUpon>
    </EmbeddedResource>
    <EmbeddedResource Include="Forms\TextUploadForm.es-MX.resx">
      <DependentUpon>TextUploadForm.cs</DependentUpon>
    </EmbeddedResource>
    <EmbeddedResource Include="Forms\TextUploadForm.ko-KR.resx">
      <DependentUpon>TextUploadForm.cs</DependentUpon>
    </EmbeddedResource>
    <EmbeddedResource Include="Forms\TextUploadForm.resx">
      <DependentUpon>TextUploadForm.cs</DependentUpon>
    </EmbeddedResource>
    <EmbeddedResource Include="Forms\TextUploadForm.ru.resx">
      <DependentUpon>TextUploadForm.cs</DependentUpon>
    </EmbeddedResource>
    <EmbeddedResource Include="Forms\TextUploadForm.tr.resx">
      <DependentUpon>TextUploadForm.cs</DependentUpon>
    </EmbeddedResource>
    <EmbeddedResource Include="Forms\TextUploadForm.zh-CN.resx">
      <DependentUpon>TextUploadForm.cs</DependentUpon>
    </EmbeddedResource>
    <EmbeddedResource Include="Forms\VideoEncodersForm.de.resx">
      <DependentUpon>VideoEncodersForm.cs</DependentUpon>
    </EmbeddedResource>
    <EmbeddedResource Include="Forms\VideoEncodersForm.es-MX.resx">
      <DependentUpon>VideoEncodersForm.cs</DependentUpon>
    </EmbeddedResource>
    <EmbeddedResource Include="Forms\VideoEncodersForm.es.resx">
      <DependentUpon>VideoEncodersForm.cs</DependentUpon>
    </EmbeddedResource>
    <EmbeddedResource Include="Forms\VideoEncodersForm.fr.resx">
      <DependentUpon>VideoEncodersForm.cs</DependentUpon>
    </EmbeddedResource>
    <EmbeddedResource Include="Forms\VideoEncodersForm.hu.resx">
      <DependentUpon>VideoEncodersForm.cs</DependentUpon>
    </EmbeddedResource>
    <EmbeddedResource Include="Forms\VideoEncodersForm.id-ID.resx">
      <DependentUpon>VideoEncodersForm.cs</DependentUpon>
    </EmbeddedResource>
    <EmbeddedResource Include="Forms\VideoEncodersForm.it-IT.resx">
      <DependentUpon>VideoEncodersForm.cs</DependentUpon>
    </EmbeddedResource>
    <EmbeddedResource Include="Forms\VideoEncodersForm.ko-KR.resx">
      <DependentUpon>VideoEncodersForm.cs</DependentUpon>
    </EmbeddedResource>
    <EmbeddedResource Include="Forms\VideoEncodersForm.nl-NL.resx">
      <DependentUpon>VideoEncodersForm.cs</DependentUpon>
    </EmbeddedResource>
    <EmbeddedResource Include="Forms\VideoEncodersForm.pt-BR.resx">
      <DependentUpon>VideoEncodersForm.cs</DependentUpon>
    </EmbeddedResource>
    <EmbeddedResource Include="Forms\VideoEncodersForm.ru.resx">
      <DependentUpon>VideoEncodersForm.cs</DependentUpon>
    </EmbeddedResource>
    <EmbeddedResource Include="Forms\VideoEncodersForm.tr.resx">
      <DependentUpon>VideoEncodersForm.cs</DependentUpon>
    </EmbeddedResource>
    <EmbeddedResource Include="Forms\VideoEncodersForm.uk.resx">
      <DependentUpon>VideoEncodersForm.cs</DependentUpon>
    </EmbeddedResource>
    <EmbeddedResource Include="Forms\VideoEncodersForm.vi-VN.resx">
      <DependentUpon>VideoEncodersForm.cs</DependentUpon>
    </EmbeddedResource>
    <EmbeddedResource Include="Forms\VideoEncodersForm.zh-CN.resx">
      <DependentUpon>VideoEncodersForm.cs</DependentUpon>
    </EmbeddedResource>
    <EmbeddedResource Include="Forms\VideoEncodersForm.zh-TW.resx">
      <DependentUpon>VideoEncodersForm.cs</DependentUpon>
    </EmbeddedResource>
    <EmbeddedResource Include="Forms\WatchFolderForm.de.resx">
      <DependentUpon>WatchFolderForm.cs</DependentUpon>
    </EmbeddedResource>
    <EmbeddedResource Include="Forms\WatchFolderForm.es-MX.resx">
      <DependentUpon>WatchFolderForm.cs</DependentUpon>
    </EmbeddedResource>
    <EmbeddedResource Include="Forms\WatchFolderForm.es.resx">
      <DependentUpon>WatchFolderForm.cs</DependentUpon>
    </EmbeddedResource>
    <EmbeddedResource Include="Forms\WatchFolderForm.fr.resx">
      <DependentUpon>WatchFolderForm.cs</DependentUpon>
    </EmbeddedResource>
    <EmbeddedResource Include="Forms\WatchFolderForm.hu.resx">
      <DependentUpon>WatchFolderForm.cs</DependentUpon>
    </EmbeddedResource>
    <EmbeddedResource Include="Forms\WatchFolderForm.id-ID.resx">
      <DependentUpon>WatchFolderForm.cs</DependentUpon>
    </EmbeddedResource>
    <EmbeddedResource Include="Forms\WatchFolderForm.it-IT.resx">
      <DependentUpon>WatchFolderForm.cs</DependentUpon>
    </EmbeddedResource>
    <EmbeddedResource Include="Forms\WatchFolderForm.ko-KR.resx">
      <DependentUpon>WatchFolderForm.cs</DependentUpon>
    </EmbeddedResource>
    <EmbeddedResource Include="Forms\WatchFolderForm.nl-NL.resx">
      <DependentUpon>WatchFolderForm.cs</DependentUpon>
    </EmbeddedResource>
    <EmbeddedResource Include="Forms\WatchFolderForm.pt-BR.resx">
      <DependentUpon>WatchFolderForm.cs</DependentUpon>
    </EmbeddedResource>
    <EmbeddedResource Include="Forms\WatchFolderForm.resx">
      <DependentUpon>WatchFolderForm.cs</DependentUpon>
    </EmbeddedResource>
    <EmbeddedResource Include="Controls\HotkeySelectionControl.resx">
      <DependentUpon>HotkeySelectionControl.cs</DependentUpon>
    </EmbeddedResource>
    <EmbeddedResource Include="Forms\TaskSettingsForm.resx">
      <DependentUpon>TaskSettingsForm.cs</DependentUpon>
    </EmbeddedResource>
    <EmbeddedResource Include="Forms\AfterUploadForm.resx">
      <DependentUpon>AfterUploadForm.cs</DependentUpon>
    </EmbeddedResource>
    <EmbeddedResource Include="Forms\WatchFolderForm.ru.resx">
      <DependentUpon>WatchFolderForm.cs</DependentUpon>
    </EmbeddedResource>
    <EmbeddedResource Include="Forms\WatchFolderForm.tr.resx">
      <DependentUpon>WatchFolderForm.cs</DependentUpon>
    </EmbeddedResource>
    <EmbeddedResource Include="Forms\WatchFolderForm.uk.resx">
      <DependentUpon>WatchFolderForm.cs</DependentUpon>
    </EmbeddedResource>
    <EmbeddedResource Include="Forms\WatchFolderForm.vi-VN.resx">
      <DependentUpon>WatchFolderForm.cs</DependentUpon>
    </EmbeddedResource>
    <EmbeddedResource Include="Forms\WatchFolderForm.zh-CN.resx">
      <DependentUpon>WatchFolderForm.cs</DependentUpon>
    </EmbeddedResource>
    <EmbeddedResource Include="Forms\WatchFolderForm.zh-TW.resx">
      <DependentUpon>WatchFolderForm.cs</DependentUpon>
    </EmbeddedResource>
    <EmbeddedResource Include="Properties\Resources.de.resx" />
    <EmbeddedResource Include="Properties\Resources.es-MX.resx" />
    <EmbeddedResource Include="Properties\Resources.es.resx" />
    <EmbeddedResource Include="Properties\Resources.fr.resx" />
    <EmbeddedResource Include="Properties\Resources.hu.resx" />
    <EmbeddedResource Include="Properties\Resources.id-ID.resx" />
    <EmbeddedResource Include="Properties\Resources.it-IT.resx" />
    <EmbeddedResource Include="Properties\Resources.ko-KR.resx" />
    <EmbeddedResource Include="Properties\Resources.nl-NL.resx" />
    <EmbeddedResource Include="Properties\Resources.pt-BR.resx" />
    <EmbeddedResource Include="Properties\Resources.resx">
      <Generator>PublicResXFileCodeGenerator</Generator>
      <SubType>Designer</SubType>
      <LastGenOutput>Resources.Designer.cs</LastGenOutput>
    </EmbeddedResource>
    <Compile Include="WorkerTask.cs" />
    <Compile Include="UploadInfoManager.cs" />
    <Compile Include="UploadManager.cs" />
    <Compile Include="ApplicationConfig.cs" />
    <Compile Include="TaskInfo.cs" />
    <EmbeddedResource Include="Forms\HotkeySettingsForm.resx">
      <DependentUpon>HotkeySettingsForm.cs</DependentUpon>
    </EmbeddedResource>
    <EmbeddedResource Include="Forms\VideoEncodersForm.resx">
      <DependentUpon>VideoEncodersForm.cs</DependentUpon>
    </EmbeddedResource>
    <EmbeddedResource Include="Properties\Resources.ru.resx" />
    <EmbeddedResource Include="Properties\Resources.tr.resx">
      <SubType>Designer</SubType>
    </EmbeddedResource>
    <EmbeddedResource Include="Properties\Resources.uk.resx" />
    <EmbeddedResource Include="Properties\Resources.vi-VN.resx" />
    <EmbeddedResource Include="Properties\Resources.zh-CN.resx" />
    <EmbeddedResource Include="Properties\Resources.zh-TW.resx" />
  </ItemGroup>
  <ItemGroup>
    <ProjectReference Include="..\ShareX.HistoryLib\ShareX.HistoryLib.csproj">
      <Project>{E7DE6237-AEA2-498B-8F56-9B392472C490}</Project>
      <Name>ShareX.HistoryLib</Name>
    </ProjectReference>
    <ProjectReference Include="..\ShareX.ImageEffectsLib\ShareX.ImageEffectsLib.csproj">
      <Project>{d13441b6-96e1-4d1b-8a95-58a7d6cb1e24}</Project>
      <Name>ShareX.ImageEffectsLib</Name>
    </ProjectReference>
    <ProjectReference Include="..\ShareX.IndexerLib\ShareX.IndexerLib.csproj">
      <Project>{750c6f46-2c5a-4488-81d3-3b35ca50f3ee}</Project>
      <Name>ShareX.IndexerLib</Name>
    </ProjectReference>
    <ProjectReference Include="..\ShareX.MediaLib\ShareX.MediaLib.csproj">
      <Project>{1a190e53-1419-4cc2-b0e5-3bc7ea861c8b}</Project>
      <Name>ShareX.MediaLib</Name>
    </ProjectReference>
    <ProjectReference Include="..\ShareX.ScreenCaptureLib\ShareX.ScreenCaptureLib.csproj">
      <Project>{DBDB0DAA-B3AE-4CC4-A8C2-20550B7F32E3}</Project>
      <Name>ShareX.ScreenCaptureLib</Name>
    </ProjectReference>
    <ProjectReference Include="..\ShareX.HelpersLib\ShareX.HelpersLib.csproj">
      <Project>{327750E1-9FB7-4CC3-8AEA-9BC42180CAD3}</Project>
      <Name>ShareX.HelpersLib</Name>
    </ProjectReference>
    <ProjectReference Include="..\ShareX.UploadersLib\ShareX.UploadersLib.csproj">
      <Project>{E1C94415-3424-4517-A2A1-B2FDD1F59C67}</Project>
      <Name>ShareX.UploadersLib</Name>
    </ProjectReference>
  </ItemGroup>
  <ItemGroup>
    <None Include="app.config" />
    <None Include="app.manifest">
      <SubType>Designer</SubType>
    </None>
    <None Include="Resources\Rectangle.png" />
    <None Include="Resources\camera.png" />
    <None Include="Resources\navigation-090-button.png" />
    <None Include="Resources\cross-button.png" />
    <None Include="Resources\tick-button.png" />
    <None Include="Resources\navigation-000-button.png" />
    <None Include="Resources\application-block.png" />
    <None Include="Resources\edit-scale.png" />
    <None Include="Resources\drive-globe.png" />
    <None Include="Resources\notebook.png" />
    <None Include="Resources\image.png" />
    <None Include="Resources\application-browser.png" />
    <None Include="Resources\gear.png" />
    <None Include="Resources\application-task.png" />
    <None Include="Resources\camcorder-image.png" />
    <None Include="Resources\toolbox.png" />
    <None Include="Resources\application-icon-large.png" />
    <None Include="Resources\upload-cloud.png" />
    <None Include="Resources\image-export.png" />
    <None Include="Resources\folder-open-image.png" />
    <None Include="Resources\layer-shape-curve.png" />
    <None Include="Resources\layer-shape-polygon.png" />
    <None Include="Resources\layer-shape.png" />
    <None Include="Resources\monitor.png" />
    <None Include="Resources\application-blue.png" />
    <None Include="Resources\layer.png" />
    <None Include="Resources\control-record.png" />
    <None Include="Resources\checkbox_uncheck.png" />
    <None Include="Resources\checkbox_check.png" />
    <None Include="Resources\network-ip.png" />
    <None Include="Resources\ruler-triangle.png" />
    <None Include="Resources\application-network.png" />
    <None Include="Resources\barcode-2d.png" />
    <None Include="Resources\GitHub.png" />
    <None Include="Resources\Twitter.ico" />
    <None Include="Resources\folder.png" />
    <None Include="Resources\clipboard.png" />
    <None Include="Resources\drive.png" />
    <None Include="Resources\inbox.png" />
    <None Include="Resources\arrow-090.png" />
    <None Include="Resources\traffic-cone.png" />
    <None Include="Resources\categories.png" />
    <None Include="Resources\application-blog.png" />
    <None Include="Resources\keyboard.png" />
    <None Include="Resources\wrench-screwdriver.png" />
    <None Include="Resources\clock.png" />
    <None Include="Resources\heart.png" />
    <None Include="Resources\crown.png" />
    <None Include="Resources\globe-share.png" />
    <None Include="Resources\document-copy.png" />
    <None Include="Resources\image--pencil.png" />
    <None Include="Resources\exclamation-button.png" />
    <None Include="Resources\folder-open-document.png" />
    <None Include="Resources\eraser.png" />
    <None Include="Resources\layout-select-sidebar.png" />
    <None Include="Resources\layout-select-content.png" />
    <None Include="Resources\bin.png" />
    <None Include="Resources\film.png" />
    <None Include="Resources\TaskCompletedSound.wav" />
    <None Include="Resources\ErrorSound.wav" />
    <None Include="Resources\CaptureSound.wav" />
    <None Include="Resources\tr.png" />
    <None Include="Resources\au.png" />
    <None Include="Resources\cn.png" />
    <None Include="Resources\fr.png" />
    <None Include="Resources\de.png" />
    <None Include="Resources\hu.png" />
    <None Include="Resources\globe.png" />
    <None Include="Resources\us.png" />
    <None Include="Resources\clipboard-list.png" />
    <None Include="Resources\layer-transparent.png" />
    <None Include="Resources\kr.png" />
    <None Include="Resources\es.png" />
    <None Include="Resources\nl.png" />
    <None Include="Resources\document-globe.png" />
    <None Include="Resources\keyboard--minus.png" />
    <None Include="Resources\keyboard--plus.png" />
    <None Include="Resources\images-stack.png" />
    <None Include="Resources\br.png" />
    <None Include="Resources\balloon-white.png" />
    <None Include="Resources\cross.png" />
    <None Include="Resources\arrow-270.png" />
    <None Include="Resources\ru.png" />
    <None Include="Resources\ui-scroll-pane-image.png" />
    <None Include="Resources\document-break.png" />
    <None Include="Resources\vn.png" />
    <None Include="Resources\layout-select.png" />
    <None Include="Resources\disk-black.png" />
    <None Include="Resources\control.png" />
    <None Include="Resources\information.png" />
    <None Include="Resources\layer_fullscreen.png" />
    <None Include="Resources\layers.png" />
    <None Include="Resources\edit-drop-cap.png" />
    <None Include="Resources\ui-menu-blue.png" />
    <None Include="Resources\application-text-image.png" />
    <None Include="Resources\clipboard-paste-image.png" />
    <None Include="Resources\printer.png" />
    <None Include="Resources\disk.png" />
    <None Include="Resources\disk-rename.png" />
    <None Include="Resources\disk-small.png" />
    <None Include="Resources\application-terminal.png" />
    <None Include="Resources\clipboard-block.png" />
    <None Include="Resources\folder-stand.png" />
    <None Include="Resources\application--arrow.png" />
    <None Include="Resources\clipboard-paste-document-text.png" />
    <None Include="Resources\globe--arrow.png" />
    <None Include="Resources\Patreon_Button_01.png" />
    <None Include="Resources\Patreon_Button_02.png" />
    <None Include="Resources\drive-download.png" />
    <None Include="Resources\drive-upload.png" />
    <None Include="Resources\ui-splitter.png" />
    <None Include="Resources\ui-toolbar--arrow.png" />
    <None Include="Resources\layer--arrow.png" />
    <None Include="Resources\clock--arrow.png" />
    <None Include="Resources\camcorder--arrow.png" />
    <None Include="Resources\film--arrow.png" />
    <None Include="Resources\camcorder--exclamation.png" />
    <None Include="Resources\application-home.png" />
    <None Include="Resources\clipboard-task.png" />
    <None Include="Resources\script--minus.png" />
    <None Include="Resources\Google.png" />
    <None Include="Resources\megaphone.png" />
    <None Include="Resources\Exclamation-16.png" />
    <None Include="Resources\image-resize-actual.png" />
    <None Include="Resources\it.png" />
    <None Include="Resources\Discord_Button_01.png" />
    <None Include="Resources\Discord_Button_02.png" />
    <None Include="Resources\tw.png" />
    <None Include="ShareX_Icon.ico" />
    <None Include="Resources\globe--pencil.png" />
    <None Include="Resources\camcorder--pencil.png" />
    <None Include="Resources\control-record-yellow.png" />
    <None Include="Resources\application-monitor.png" />
    <None Include="Resources\pencil.png" />
    <None Include="Resources\folder-tree.png" />
    <None Include="Resources\color.png" />
    <None Include="Resources\image-saturation.png" />
    <None Include="Resources\pipette.png" />
    <None Include="Resources\cursor.png" />
    <None Include="Resources\ua.png" />
    <None Include="Resources\id.png" />
    <None Include="Resources\mx.png" />
  </ItemGroup>
  <ItemGroup>
    <PackageReference Include="Newtonsoft.Json">
      <Version>11.0.2</Version>
    </PackageReference>
    <PackageReference Include="ZXing.Net">
      <Version>0.16.4</Version>
    </PackageReference>
  </ItemGroup>
  <Import Project="$(MSBuildToolsPath)\Microsoft.CSharp.targets" />
  <PropertyGroup>
    <PostBuildEvent>
    </PostBuildEvent>
  </PropertyGroup>
  <PropertyGroup>
    <PreBuildEvent>
    </PreBuildEvent>
  </PropertyGroup>
  <!-- To modify your build process, add your task inside one of the targets below and uncomment it.
       Other similar extension points exist, see Microsoft.Common.targets.
  <Target Name="BeforeBuild">
  </Target>
  <Target Name="AfterBuild">
  </Target>
  -->
</Project><|MERGE_RESOLUTION|>--- conflicted
+++ resolved
@@ -133,13 +133,10 @@
         </Reference>
         <Reference Include="Windows.Foundation.FoundationContract">
           <HintPath>$(MSBuildProgramFiles32)\Windows Kits\10\References\10.0.17134.0\Windows.Foundation.FoundationContract\3.0.0.0\Windows.Foundation.FoundationContract.winmd</HintPath>
-<<<<<<< HEAD
-=======
           <Private>False</Private>
         </Reference>
         <Reference Include="Windows.Foundation.UniversalApiContract">
           <HintPath>$(MSBuildProgramFiles32)\Windows Kits\10\References\10.0.17134.0\Windows.Foundation.UniversalApiContract\6.0.0.0\Windows.Foundation.UniversalApiContract.winmd</HintPath>
->>>>>>> 0c9856ce
           <Private>False</Private>
         </Reference>
       </ItemGroup>
