--- conflicted
+++ resolved
@@ -1151,15 +1151,13 @@
   <data name="ShapeType_DrawingSticker" xml:space="preserve">
     <value>Drawing: Sticker</value>
   </data>
-<<<<<<< HEAD
   <data name="CodeMenuEntryFilename_RandomAnimal" xml:space="preserve">
     <value>Random animal</value>
   </data>
   <data name="CodeMenuEntryFilename_RandomAdjective" xml:space="preserve">
     <value>Random adjective</value>
-=======
+  </data>
   <data name="WavFileNameEditor_EditValue_Browse_for_a_sound_file___" xml:space="preserve">
     <value>Browse for a sound file...</value>
->>>>>>> 3c4cf2d0
   </data>
 </root>